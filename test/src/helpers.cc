<<<<<<< HEAD
#define DEVING_SUBARRAY_PARTITIONER_STORY5342 1
=======
>>>>>>> c85f379c
/**
 * @file   helpers.cc
 *
 * @section LICENSE
 *
 * The MIT License
 *
 * @copyright Copyright (c) 2017-2021 TileDB, Inc.
 *
 * Permission is hereby granted, free of charge, to any person obtaining a copy
 * of this software and associated documentation files (the "Software"), to deal
 * in the Software without restriction, including without limitation the rights
 * to use, copy, modify, merge, publish, distribute, sublicense, and/or sell
 * copies of the Software, and to permit persons to whom the Software is
 * furnished to do so, subject to the following conditions:
 *
 * The above copyright notice and this permission notice shall be included in
 * all copies or substantial portions of the Software.
 *
 * THE SOFTWARE IS PROVIDED "AS IS", WITHOUT WARRANTY OF ANY KIND, EXPRESS OR
 * IMPLIED, INCLUDING BUT NOT LIMITED TO THE WARRANTIES OF MERCHANTABILITY,
 * FITNESS FOR A PARTICULAR PURPOSE AND NONINFRINGEMENT. IN NO EVENT SHALL THE
 * AUTHORS OR COPYRIGHT HOLDERS BE LIABLE FOR ANY CLAIM, DAMAGES OR OTHER
 * LIABILITY, WHETHER IN AN ACTION OF CONTRACT, TORT OR OTHERWISE, ARISING FROM,
 * OUT OF OR IN CONNECTION WITH THE SOFTWARE OR THE USE OR OTHER DEALINGS IN
 * THE SOFTWARE.
 *
 * @section DESCRIPTION
 *
 * This file defines some test suite helper functions.
 */

#include "helpers.h"
#include "catch.hpp"
#include "tiledb/sm/c_api/tiledb_struct_def.h"
#include "tiledb/sm/cpp_api/tiledb"
#include "tiledb/sm/enums/encryption_type.h"
#include "tiledb/sm/global_state/unit_test_config.h"
#include "tiledb/sm/misc/constants.h"
#include "tiledb/sm/misc/tile_overlap.h"
#include "tiledb/sm/misc/uri.h"
<<<<<<< HEAD
#if DEVING_SUBARRAY_PARTITIONER_STORY5342
#include "tiledb/sm/subarray/subarray_partitioner.h"
#endif
#include "tiledb/sm/c_api/tiledb_struct_def.h"
=======
>>>>>>> c85f379c

std::mutex catch2_macro_mutex;

namespace tiledb {
namespace test {

// Command line arguments.
extern std::string g_vfs;

bool use_refactored_readers() {
  const char* value = nullptr;
  tiledb_config_t* cfg;
  tiledb_error_t* err = nullptr;
  auto rc = tiledb_config_alloc(&cfg, &err);
  REQUIRE(rc == TILEDB_OK);
  REQUIRE(err == nullptr);

  rc = tiledb_config_get(cfg, "sm.use_refactored_readers", &value, &err);
  CHECK(rc == TILEDB_OK);
  CHECK(err == nullptr);

  bool use_refactored_readers = strcmp(value, "true") == 0;

  tiledb_config_free(&cfg);

  return use_refactored_readers;
}

template <class T>
void check_partitions(
    tiledb::sm::SubarrayPartitioner& partitioner,
    const std::vector<SubarrayRanges<T>>& partitions,
    bool last_unsplittable) {
  bool unsplittable = false;

  // Special case for empty partitions
  if (partitions.empty()) {
    CHECK(partitioner.next(&unsplittable).ok());
    if (last_unsplittable) {
      CHECK(unsplittable);
    } else {
      CHECK(!unsplittable);
      CHECK(partitioner.done());
    }
    return;
  }

  // Non-empty partitions
<<<<<<< HEAD
  // TBD: The correctness of this routine (seems in doubt).
  // A)
  // All current tests (build configuration with -EnableSerialization)
  // calling this routine with last_unsplittable==false pass one fewer
  // partitions than the number of 'next()' calls made.  The final
  //'next()' call made returns Ok(), but the 'current()' partition
  // available after that last call is the same as the 'current()' partition
  // that was available after the 'next()' call prior to the last one (i.e.
  //'current()' partition is the same for the last two 'next()' calls made.)
  // This can be demonstrated by adding a check for 'done()' before that last
  //'next()' in the else clause and seeing that flow is 'done()' before that
  //'next()' call.
  // B)
  // If a caller passes one -fewer- partitions
  // than are available by next()ing (with last_unsplittable==false), and
  //'splitability' is maintained through all next() calls, the presence of
  // the 'extra' (via /next()ing) partition will not be
  // detected, as in the else{} below, that final 'next()' will return '.ok()
  // whether there was an additional partition or whether 'done()' occurred in
  // the previous 'next()' call made (done in the last loop iteration). Can
  // demonstrate this (uncaught) failure in test "SubarrayPartitioner (Dense):
  // 1D, single-range, memory budget", by eliminating the last partition element
  // from both assignments, and observe that the test(s) still pass.
=======
>>>>>>> c85f379c
  for (const auto& p : partitions) {
    CHECK(!partitioner.done());
    CHECK(!unsplittable);
    CHECK(partitioner.next(&unsplittable).ok());
    auto partition = partitioner.current();
    check_subarray<T>(partition, p);
  }

  // Check last unsplittable
  if (last_unsplittable) {
    CHECK(unsplittable);
  } else {
    CHECK(!unsplittable);
<<<<<<< HEAD
#if 0  //&& DIAGNOSING
    // TBD: 
    //For all tests tried, are always already 'done()' at this point,
    //before the following, 'next()' call is made and returns 'Ok()' (as
    //it finds 'done()' close to entry and returns 'Ok()'.)
    if (partitioner.done())
      std::cout << "***already done, why are we about to call next()?"
                << std::endl;
    else
      std::cout << "***NOT already done, call next() reasonable?"
                << std::endl;
#endif
=======
>>>>>>> c85f379c
    CHECK(partitioner.next(&unsplittable).ok());
    CHECK(!unsplittable);
    CHECK(partitioner.done());
  }
}

<<<<<<< HEAD
#if DEVING_SUBARRAY_PARTITIONER_STORY5342
template <class T>
void check_partitions(
    tiledb_ctx_t* ctx,
    tiledb_subarray_partitioner_t* partitioner,
    const std::vector<SubarrayRanges<T>>& partitions,
    bool last_unsplittable,
    tiledb_subarray_t* retrieve_partition_subarray) {
  (void)last_unsplittable;  // TBD: Anyway to verify this similar to internal
                            // core SubarrayPartitioner tests?

  int32_t rc;

  tiledb_subarray_partitioner_compute(ctx, partitioner);

  uint64_t partition_num = 0;
  rc = tiledb_subarray_partitioner_get_partition_num(
      ctx, &partition_num, partitioner);
  CHECK(rc == TILEDB_OK);
  CHECK(partition_num == partitions.size());

  // Special case for empty partitions
  if (partitions.empty()) {
    CHECK(partition_num == 0);
    return;
  }

  int32_t part_id = -1;
  // Non-empty partitions
  for (const auto& p : partitions) {
    rc = tiledb_subarray_partitioner_get_partition(
        ctx, partitioner, ++part_id, retrieve_partition_subarray);
    REQUIRE(rc == TILEDB_OK);
    check_subarray<T>(*retrieve_partition_subarray->subarray_, p);
  }
}

template <class T>
void check_partitions(
    tiledb::SubarrayPartitioner* partitioner,
    const std::vector<SubarrayRanges<T>>& partitions,
    bool last_unsplittable,
    tiledb::Subarray* retrieve_partition_subarray) {
  (void)last_unsplittable;  // TBD: Anyway to incorporate this similar to
                            // internal core SubarrayPartitioner tests?

  partitioner->compute();

  uint64_t partition_num = 0;
  partition_num = partitioner->get_partition_num();
  CHECK(partition_num == partitions.size());

  // Special case for empty partitions
  if (partitions.empty()) {
    CHECK(partition_num == 0);
    return;
  }

  int32_t part_id = -1;
  // Non-empty partitions
  for (const auto& p : partitions) {
    partitioner->get_partition(++part_id, *retrieve_partition_subarray);
    check_subarray<T>(*retrieve_partition_subarray, p);
  }
}
#endif

=======
>>>>>>> c85f379c
template <class T>
void check_subarray(
    tiledb::sm::Subarray& subarray, const SubarrayRanges<T>& ranges) {
  // Check empty subarray
  auto subarray_range_num = subarray.range_num();
  if (ranges.empty()) {
    CHECK(subarray_range_num == 0);
    return;
  }
  uint64_t range_num = 1;
  for (const auto& dim_ranges : ranges)
    range_num *= dim_ranges.size() / 2;
  CHECK(subarray_range_num == range_num);

  // Check dim num
  auto dim_num = subarray.dim_num();
  CHECK(dim_num == ranges.size());

  // Check ranges
  uint64_t dim_range_num = 0;
  const sm::Range* range;
  for (unsigned i = 0; i < dim_num; ++i) {
    CHECK(subarray.get_range_num(i, &dim_range_num).ok());
    CHECK(dim_range_num == ranges[i].size() / 2);
    for (uint64_t j = 0; j < dim_range_num; ++j) {
      subarray.get_range(i, j, &range);
      auto r = (const T*)range->data();

      CHECK(r[0] == ranges[i][2 * j]);
      CHECK(r[1] == ranges[i][2 * j + 1]);
    }
  }
}

template <class T>
void check_subarray(
    tiledb::Subarray& subarray, const SubarrayRanges<T>& ranges) {
  auto as = subarray.array().schema();
  auto ndims = as.domain().ndim();
  uint64_t nranges = 1;
  for (auto ui = 0u; ui < ndims; ++ui) {
    auto range_num_dim = subarray.range_num(ui);
    nranges *= range_num_dim;
  }
  // Check empty subarray
  auto subarray_range_num = nranges;
  if (ranges.empty()) {
    CHECK(subarray_range_num == 0);
    return;
  }
  uint64_t range_num = 1;
  for (const auto& dim_ranges : ranges)
    range_num *= dim_ranges.size() / 2;
  CHECK(subarray_range_num == range_num);

  // Check dim num
  auto dim_num = ndims;
  CHECK(dim_num == ranges.size());

  // Check ranges
  uint64_t dim_range_num = 0;
  for (unsigned di = 0; di < dim_num; ++di) {
    dim_range_num = subarray.range_num(di);
    CHECK(dim_range_num == ranges[di].size() / 2);
    for (uint64_t ri = 0; ri < dim_range_num; ++ri) {
      auto r = subarray.range<T>(di, ri);

      CHECK(r[0] == ranges[di][2 * ri]);
      CHECK(r[1] == ranges[di][2 * ri + 1]);
    }
  }
}

template <class T>
void check_subarray_equiv(
    tiledb::sm::Subarray& subarray1, tiledb::sm::Subarray& subarray2) {
  CHECK(subarray1.range_num() == subarray2.range_num());
  // Check dim num
  auto dim_num1 = subarray1.dim_num();
  auto dim_num2 = subarray2.dim_num();
  CHECK(dim_num1 == dim_num2);

  tiledb::sm::ByteVec sa1bytes, sa2bytes;
  //.to_byte_vect() only valid when range_num() == 1, but should be same for
  // both and resulting bytes, empty or otherwise, should be the same as well.
  CHECK(
      subarray1.to_byte_vec(&sa1bytes).ok() ==
      subarray2.to_byte_vec(&sa2bytes).ok());
  CHECK(sa1bytes == sa2bytes);

  const std::vector<std::vector<uint8_t>> sa1tilecoords =
      subarray1.tile_coords();
  const std::vector<std::vector<uint8_t>> sa2tilecoords =
      subarray2.tile_coords();
  CHECK(sa1tilecoords == sa2tilecoords);

  // Check ranges
  uint64_t dim_range_num1 = 0;
  const sm::Range* range1;
  uint64_t dim_range_num2 = 0;
  const sm::Range* range2;
  if (dim_num1 == dim_num2) {
    for (unsigned i = 0; i < dim_num1; ++i) {
      CHECK(subarray1.get_range_num(i, &dim_range_num1).ok());
      CHECK(subarray2.get_range_num(i, &dim_range_num2).ok());
      CHECK(dim_range_num1 == dim_range_num2);
      if (dim_range_num1 == dim_range_num2) {
        for (uint64_t j = 0; j < dim_range_num1; ++j) {
          subarray1.get_range(i, j, &range1);
          subarray2.get_range(i, j, &range2);
          auto r1 = (const T*)range1->data();
          auto r2 = (const T*)range2->data();
          CHECK(r1[0] == r2[0]);
          CHECK(r1[1] == r2[1]);
        }
      }
    }
  }
}

template <class T>
bool subarray_equiv(
    tiledb::sm::Subarray& subarray1, tiledb::sm::Subarray& subarray2) {
  bool equiv_state = 1;  // assume true

  equiv_state &= (subarray1.range_num() == subarray2.range_num());
  // Check dim num
  auto dim_num1 = subarray1.dim_num();
  auto dim_num2 = subarray2.dim_num();
  equiv_state &= (dim_num1 == dim_num2);

  tiledb::sm::ByteVec sa1bytes, sa2bytes;
  //.to_byte_vect() only valid when range_num() == 1, but should be same for
  // both and resulting bytes, empty or otherwise, should be the same as well.
  equiv_state &=
      (subarray1.to_byte_vec(&sa1bytes).ok() ==
       subarray2.to_byte_vec(&sa2bytes).ok());
  equiv_state &= (sa1bytes == sa2bytes);

  const std::vector<std::vector<uint8_t>> sa1tilecoords =
      subarray1.tile_coords();
  const std::vector<std::vector<uint8_t>> sa2tilecoords =
      subarray2.tile_coords();
  CHECK(sa1tilecoords == sa2tilecoords);

  // Check ranges
  uint64_t dim_range_num1 = 0;
  const sm::Range* range1;
  uint64_t dim_range_num2 = 0;
  const sm::Range* range2;
  if (dim_num1 == dim_num2) {
    for (unsigned i = 0; i < dim_num1; ++i) {
      equiv_state &= (subarray1.get_range_num(i, &dim_range_num1).ok());
      equiv_state &= (subarray2.get_range_num(i, &dim_range_num2).ok());
      equiv_state &= (dim_range_num1 == dim_range_num2);
      if (dim_range_num1 == dim_range_num2) {
        for (uint64_t j = 0; j < dim_range_num1; ++j) {
          subarray1.get_range(i, j, &range1);
          subarray2.get_range(i, j, &range2);
          auto r1 = (const T*)range1->data();
          auto r2 = (const T*)range2->data();
          equiv_state &= (r1[0] == r2[0]);
          equiv_state &= (r1[1] == r2[1]);
        }
      }
    }
  }

  return equiv_state;
}

void close_array(tiledb_ctx_t* ctx, tiledb_array_t* array) {
  int rc = tiledb_array_close(ctx, array);
  CHECK(rc == TILEDB_OK);
}

int array_create_wrapper(
    tiledb_ctx_t* ctx,
    const std::string& path,
    tiledb_array_schema_t* array_schema,
    bool serialize_array_schema) {
#ifndef TILEDB_SERIALIZATION
  return tiledb_array_create(ctx, path.c_str(), array_schema);
#endif

  if (!serialize_array_schema) {
    return tiledb_array_create(ctx, path.c_str(), array_schema);
  }

  // Serialize the array
  tiledb_buffer_t* buff;
  REQUIRE(
      tiledb_serialize_array_schema(
          ctx,
          array_schema,
          (tiledb_serialization_type_t)tiledb::sm::SerializationType::CAPNP,
          1,
          &buff) == TILEDB_OK);

  // Load array schema from the rest server
  tiledb_array_schema_t* new_array_schema = nullptr;
  REQUIRE(
      tiledb_deserialize_array_schema(
          ctx,
          buff,
          (tiledb_serialization_type_t)tiledb::sm::SerializationType::CAPNP,
          0,
          &new_array_schema) == TILEDB_OK);

  // Create array from new schema
  int rc = tiledb_array_create(ctx, path.c_str(), new_array_schema);

  // Serialize the new array schema and deserialize into the original array
  // schema.
  tiledb_buffer_t* buff2;
  REQUIRE(
      tiledb_serialize_array_schema(
          ctx,
          new_array_schema,
          (tiledb_serialization_type_t)tiledb::sm::SerializationType::CAPNP,
          0,
          &buff2) == TILEDB_OK);
  REQUIRE(
      tiledb_deserialize_array_schema(
          ctx,
          buff2,
          (tiledb_serialization_type_t)tiledb::sm::SerializationType::CAPNP,
          1,
          &array_schema) == TILEDB_OK);

  // Clean up.
  tiledb_array_schema_free(&array_schema);
  tiledb_array_schema_free(&new_array_schema);
  tiledb_buffer_free(&buff);
  tiledb_buffer_free(&buff2);

  return rc;
}

void create_array(
    tiledb_ctx_t* ctx,
    const std::string& array_name,
    tiledb_array_type_t array_type,
    const std::vector<std::string>& dim_names,
    const std::vector<tiledb_datatype_t>& dim_types,
    const std::vector<void*>& dim_domains,
    const std::vector<void*>& tile_extents,
    const std::vector<std::string>& attr_names,
    const std::vector<tiledb_datatype_t>& attr_types,
    const std::vector<uint32_t>& cell_val_num,
    const std::vector<std::pair<tiledb_filter_type_t, int>>& compressors,
    tiledb_layout_t tile_order,
    tiledb_layout_t cell_order,
    uint64_t capacity,
    bool allows_dups,
    bool serialize_array_schema) {
  // For easy reference
  auto dim_num = dim_names.size();
  auto attr_num = attr_names.size();

  // Sanity checks
  assert(dim_types.size() == dim_num);
  assert(dim_domains.size() == dim_num);
  assert(tile_extents.size() == dim_num);
  assert(attr_types.size() == attr_num);
  assert(cell_val_num.size() == attr_num);
  assert(compressors.size() == attr_num);

  // Create array schema
  tiledb_array_schema_t* array_schema;
  int rc = tiledb_array_schema_alloc(ctx, array_type, &array_schema);
  REQUIRE(rc == TILEDB_OK);
  rc = tiledb_array_schema_set_cell_order(ctx, array_schema, cell_order);
  REQUIRE(rc == TILEDB_OK);
  rc = tiledb_array_schema_set_tile_order(ctx, array_schema, tile_order);
  REQUIRE(rc == TILEDB_OK);
  rc = tiledb_array_schema_set_capacity(ctx, array_schema, capacity);
  REQUIRE(rc == TILEDB_OK);
  rc = tiledb_array_schema_set_allows_dups(ctx, array_schema, (int)allows_dups);
  REQUIRE(rc == TILEDB_OK);

  // Create dimensions and domain
  tiledb_domain_t* domain;
  rc = tiledb_domain_alloc(ctx, &domain);
  REQUIRE(rc == TILEDB_OK);
  for (size_t i = 0; i < dim_num; ++i) {
    tiledb_dimension_t* d;
    rc = tiledb_dimension_alloc(
        ctx,
        dim_names[i].c_str(),
        dim_types[i],
        dim_domains[i],
        tile_extents[i],
        &d);
    REQUIRE(rc == TILEDB_OK);
    rc = tiledb_domain_add_dimension(ctx, domain, d);
    REQUIRE(rc == TILEDB_OK);
    tiledb_dimension_free(&d);
  }

  // Set domain to schema
  rc = tiledb_array_schema_set_domain(ctx, array_schema, domain);
  REQUIRE(rc == TILEDB_OK);
  tiledb_domain_free(&domain);

  // Create attributes
  for (size_t i = 0; i < attr_num; ++i) {
    tiledb_attribute_t* a;
    rc = tiledb_attribute_alloc(ctx, attr_names[i].c_str(), attr_types[i], &a);
    REQUIRE(rc == TILEDB_OK);
    rc = set_attribute_compression_filter(
        ctx, a, compressors[i].first, compressors[i].second);
    REQUIRE(rc == TILEDB_OK);
    rc = tiledb_attribute_set_cell_val_num(ctx, a, cell_val_num[i]);
    REQUIRE(rc == TILEDB_OK);
    rc = tiledb_array_schema_add_attribute(ctx, array_schema, a);
    REQUIRE(rc == TILEDB_OK);
    tiledb_attribute_free(&a);
  }

  // Check array schema
  rc = tiledb_array_schema_check(ctx, array_schema);
  REQUIRE(rc == TILEDB_OK);

  // Create array
  rc = array_create_wrapper(
      ctx, array_name, array_schema, serialize_array_schema);
  REQUIRE(rc == TILEDB_OK);

  // Clean up
  tiledb_array_schema_free(&array_schema);
}

void create_array(
    tiledb_ctx_t* ctx,
    const std::string& array_name,
    tiledb_encryption_type_t enc_type,
    const char* key,
    uint32_t key_len,
    tiledb_array_type_t array_type,
    const std::vector<std::string>& dim_names,
    const std::vector<tiledb_datatype_t>& dim_types,
    const std::vector<void*>& dim_domains,
    const std::vector<void*>& tile_extents,
    const std::vector<std::string>& attr_names,
    const std::vector<tiledb_datatype_t>& attr_types,
    const std::vector<uint32_t>& cell_val_num,
    const std::vector<std::pair<tiledb_filter_type_t, int>>& compressors,
    tiledb_layout_t tile_order,
    tiledb_layout_t cell_order,
    uint64_t capacity) {
  // For easy reference
  auto dim_num = dim_names.size();
  auto attr_num = attr_names.size();

  // Sanity checks
  assert(dim_types.size() == dim_num);
  assert(dim_domains.size() == dim_num);
  assert(tile_extents.size() == dim_num);
  assert(attr_types.size() == attr_num);
  assert(cell_val_num.size() == attr_num);
  assert(compressors.size() == attr_num);

  // Create array schema
  tiledb_array_schema_t* array_schema;
  int rc = tiledb_array_schema_alloc(ctx, array_type, &array_schema);
  REQUIRE(rc == TILEDB_OK);
  rc = tiledb_array_schema_set_cell_order(ctx, array_schema, cell_order);
  REQUIRE(rc == TILEDB_OK);
  rc = tiledb_array_schema_set_tile_order(ctx, array_schema, tile_order);
  REQUIRE(rc == TILEDB_OK);
  rc = tiledb_array_schema_set_capacity(ctx, array_schema, capacity);
  REQUIRE(rc == TILEDB_OK);

  // Create dimensions and domain
  tiledb_domain_t* domain;
  rc = tiledb_domain_alloc(ctx, &domain);
  REQUIRE(rc == TILEDB_OK);
  for (size_t i = 0; i < dim_num; ++i) {
    tiledb_dimension_t* d;
    rc = tiledb_dimension_alloc(
        ctx,
        dim_names[i].c_str(),
        dim_types[i],
        dim_domains[i],
        tile_extents[i],
        &d);
    REQUIRE(rc == TILEDB_OK);
    rc = tiledb_domain_add_dimension(ctx, domain, d);
    REQUIRE(rc == TILEDB_OK);
    tiledb_dimension_free(&d);
  }

  // Set domain to schema
  rc = tiledb_array_schema_set_domain(ctx, array_schema, domain);
  REQUIRE(rc == TILEDB_OK);
  tiledb_domain_free(&domain);

  // Create attributes
  for (size_t i = 0; i < attr_num; ++i) {
    tiledb_attribute_t* a;
    rc = tiledb_attribute_alloc(ctx, attr_names[i].c_str(), attr_types[i], &a);
    REQUIRE(rc == TILEDB_OK);
    rc = set_attribute_compression_filter(
        ctx, a, compressors[i].first, compressors[i].second);
    REQUIRE(rc == TILEDB_OK);
    rc = tiledb_attribute_set_cell_val_num(ctx, a, cell_val_num[i]);
    REQUIRE(rc == TILEDB_OK);
    rc = tiledb_array_schema_add_attribute(ctx, array_schema, a);
    REQUIRE(rc == TILEDB_OK);
    tiledb_attribute_free(&a);
  }

  // Check array schema
  rc = tiledb_array_schema_check(ctx, array_schema);
  REQUIRE(rc == TILEDB_OK);

  // Create array
  tiledb_config_t* config;
  tiledb_error_t* error = nullptr;
  rc = tiledb_config_alloc(&config, &error);
  REQUIRE(rc == TILEDB_OK);
  REQUIRE(error == nullptr);
  std::string encryption_type_string =
      encryption_type_str((tiledb::sm::EncryptionType)enc_type);
  rc = tiledb_config_set(
      config, "sm.encryption_type", encryption_type_string.c_str(), &error);
  REQUIRE(error == nullptr);
  rc = tiledb_config_set(config, "sm.encryption_key", key, &error);
  REQUIRE(rc == TILEDB_OK);
  REQUIRE(error == nullptr);
  tiledb::sm::UnitTestConfig::instance().array_encryption_key_length.set(
      key_len);
  tiledb_ctx_t* ctx_array;
  REQUIRE(tiledb_ctx_alloc(config, &ctx_array) == TILEDB_OK);
  rc = tiledb_array_create(ctx_array, array_name.c_str(), array_schema);
  REQUIRE(rc == TILEDB_OK);

  // Clean up
  tiledb_array_schema_free(&array_schema);
  tiledb_ctx_free(&ctx_array);
}

void create_s3_bucket(
    const std::string& bucket_name,
    bool s3_supported,
    tiledb_ctx_t* ctx,
    tiledb_vfs_t* vfs) {
  if (s3_supported) {
    // Create bucket if it does not exist
    int is_bucket = 0;
    int rc = tiledb_vfs_is_bucket(ctx, vfs, bucket_name.c_str(), &is_bucket);
    REQUIRE(rc == TILEDB_OK);
    if (!is_bucket) {
      rc = tiledb_vfs_create_bucket(ctx, vfs, bucket_name.c_str());
      REQUIRE(rc == TILEDB_OK);
    }
  }
}

void create_azure_container(
    const std::string& container_name,
    bool azure_supported,
    tiledb_ctx_t* ctx,
    tiledb_vfs_t* vfs) {
  if (azure_supported) {
    // Create container if it does not exist
    int is_container = 0;
    int rc =
        tiledb_vfs_is_bucket(ctx, vfs, container_name.c_str(), &is_container);
    REQUIRE(rc == TILEDB_OK);
    if (!is_container) {
      rc = tiledb_vfs_create_bucket(ctx, vfs, container_name.c_str());
      REQUIRE(rc == TILEDB_OK);
    }
  }
}

void create_ctx_and_vfs(
    bool s3_supported,
    bool azure_supported,
    tiledb_ctx_t** ctx,
    tiledb_vfs_t** vfs) {
  // Create TileDB context
  tiledb_config_t* config = nullptr;
  tiledb_error_t* error = nullptr;
  REQUIRE(tiledb_config_alloc(&config, &error) == TILEDB_OK);
  REQUIRE(error == nullptr);
  if (s3_supported) {
#ifndef TILEDB_TESTS_AWS_S3_CONFIG
    REQUIRE(
        tiledb_config_set(
            config, "vfs.s3.endpoint_override", "localhost:9999", &error) ==
        TILEDB_OK);
    REQUIRE(
        tiledb_config_set(config, "vfs.s3.scheme", "https", &error) ==
        TILEDB_OK);
    REQUIRE(
        tiledb_config_set(
            config, "vfs.s3.use_virtual_addressing", "false", &error) ==
        TILEDB_OK);
    REQUIRE(
        tiledb_config_set(config, "vfs.s3.verify_ssl", "false", &error) ==
        TILEDB_OK);
    REQUIRE(error == nullptr);
#endif
  }
  if (azure_supported) {
    REQUIRE(
        tiledb_config_set(
            config,
            "vfs.azure.storage_account_name",
            "devstoreaccount1",
            &error) == TILEDB_OK);
    REQUIRE(
        tiledb_config_set(
            config,
            "vfs.azure.storage_account_key",
            "Eby8vdM02xNOcqFlqUwJPLlmEtlCDXJ1OUzFT50uSRZ6IFsuFq2UVErCz4I6tq/"
            "K1SZFPTOtr/KBHBeksoGMGw==",
            &error) == TILEDB_OK);
    REQUIRE(
        tiledb_config_set(
            config,
            "vfs.azure.blob_endpoint",
            "127.0.0.1:10000/devstoreaccount1",
            &error) == TILEDB_OK);
    REQUIRE(
        tiledb_config_set(config, "vfs.azure.use_https", "false", &error) ==
        TILEDB_OK);
  }
  REQUIRE(tiledb_ctx_alloc(config, ctx) == TILEDB_OK);
  REQUIRE(error == nullptr);

  // Create VFS
  *vfs = nullptr;
  REQUIRE(tiledb_vfs_alloc(*ctx, config, vfs) == TILEDB_OK);
  tiledb_config_free(&config);
}

void create_dir(const std::string& path, tiledb_ctx_t* ctx, tiledb_vfs_t* vfs) {
  remove_dir(path, ctx, vfs);
  REQUIRE(tiledb_vfs_create_dir(ctx, vfs, path.c_str()) == TILEDB_OK);
}

template <class T>
void create_subarray(
    tiledb::sm::Array* array,
    const SubarrayRanges<T>& ranges,
    tiledb::sm::Layout layout,
    tiledb::sm::Subarray* subarray,
    bool coalesce_ranges) {
  tiledb::sm::Subarray ret(array, layout, &g_helper_stats, coalesce_ranges);

  auto dim_num = (unsigned)ranges.size();
  for (unsigned d = 0; d < dim_num; ++d) {
    auto dim_range_num = ranges[d].size() / 2;
    for (size_t j = 0; j < dim_range_num; ++j) {
      sm::Range range(&ranges[d][2 * j], 2 * sizeof(T));
      ret.add_range(d, std::move(range), true);
    }
  }

  *subarray = ret;
}

template <class T>
void create_subarray(
    tiledb_ctx_t* ctx,
    tiledb::sm::Array* array,
    const SubarrayRanges<T>& ranges,
    tiledb::sm::Layout layout,
    tiledb_subarray_t** subarray,
    bool coalesce_ranges) {
  (void)layout;
  int32_t rc;
  tiledb_array_t tdb_array;
  tdb_array.array_ = array;
  rc = tiledb_subarray_alloc(ctx, &tdb_array, subarray);
  REQUIRE(rc == TILEDB_OK);
  if (rc == TILEDB_OK) {
    rc = tiledb_subarray_set_coalesce_ranges(ctx, *subarray, coalesce_ranges);
    REQUIRE(rc == TILEDB_OK);

    auto dim_num = (unsigned)ranges.size();
    for (unsigned d = 0; d < dim_num; ++d) {
      auto dim_range_num = ranges[d].size() / 2;
      for (size_t j = 0; j < dim_range_num; ++j) {
        rc = tiledb_subarray_add_range(
            ctx, *subarray, d, &ranges[d][2 * j], &ranges[d][2 * j + 1], 0);
        REQUIRE(rc == TILEDB_OK);
      }
    }
  }
}

template <class T>
void create_subarray(
    const tiledb::Context* ctx,
    const tiledb::Array* array,
    const SubarrayRanges<T>& ranges,
    tiledb::sm::Layout layout,
    tiledb::Subarray** returned_subarray,
    bool coalesce_ranges) {
  tiledb::Subarray* psubarray =
      new tiledb::Subarray(*ctx, *array, coalesce_ranges);
  tiledb::Subarray& subarray = *psubarray;

  (void)layout;
  subarray.set_coalesce_ranges(coalesce_ranges);

  auto dim_num = (unsigned)ranges.size();
  for (unsigned d = 0; d < dim_num; ++d) {
    auto dim_range_num = ranges[d].size() / 2;
    for (size_t j = 0; j < dim_range_num; ++j) {
      subarray.add_range<T>(d, ranges[d][2 * j], ranges[d][2 * j + 1], 0);
    }
  }
  *returned_subarray = psubarray;
}

void get_supported_fs(
    bool* s3_supported,
    bool* hdfs_supported,
    bool* azure_supported,
    bool* gcs_supported) {
  tiledb_ctx_t* ctx = nullptr;
  REQUIRE(tiledb_ctx_alloc(nullptr, &ctx) == TILEDB_OK);

  int is_supported = 0;
  int rc = tiledb_ctx_is_supported_fs(ctx, TILEDB_S3, &is_supported);
  REQUIRE(rc == TILEDB_OK);
  *s3_supported = (bool)is_supported;
  rc = tiledb_ctx_is_supported_fs(ctx, TILEDB_HDFS, &is_supported);
  REQUIRE(rc == TILEDB_OK);
  *hdfs_supported = (bool)is_supported;
  rc = tiledb_ctx_is_supported_fs(ctx, TILEDB_AZURE, &is_supported);
  REQUIRE(rc == TILEDB_OK);
  *azure_supported = (bool)is_supported;
  rc = tiledb_ctx_is_supported_fs(ctx, TILEDB_GCS, &is_supported);
  REQUIRE(rc == TILEDB_OK);
  *gcs_supported = (bool)is_supported;

  // Override VFS support if the user used the '--vfs' command line argument.
  if (!g_vfs.empty()) {
    REQUIRE(
        (g_vfs == "native" || g_vfs == "s3" || g_vfs == "hdfs" ||
         g_vfs == "azure" || g_vfs == "gcs"));

    if (g_vfs == "native") {
      *s3_supported = false;
      *hdfs_supported = false;
      *azure_supported = false;
      *gcs_supported = false;
    }

    if (g_vfs == "s3") {
      *s3_supported = true;
      *hdfs_supported = false;
      *azure_supported = false;
      *gcs_supported = false;
    }

    if (g_vfs == "hdfs") {
      *s3_supported = false;
      *hdfs_supported = true;
      *azure_supported = false;
      *gcs_supported = false;
    }

    if (g_vfs == "azure") {
      *s3_supported = false;
      *hdfs_supported = false;
      *azure_supported = true;
      *gcs_supported = false;
    }

    if (g_vfs == "gcs") {
      *s3_supported = false;
      *hdfs_supported = false;
      *azure_supported = false;
      *gcs_supported = true;
    }
  }

  tiledb_ctx_free(&ctx);
}

void open_array(
    tiledb_ctx_t* ctx, tiledb_array_t* array, tiledb_query_type_t query_type) {
  int rc = tiledb_array_open(ctx, array, query_type);
  CHECK(rc == TILEDB_OK);
}

std::string random_name(const std::string& prefix) {
  std::stringstream ss;
  ss << prefix << "-" << std::this_thread::get_id() << "-"
     << TILEDB_TIMESTAMP_NOW_MS;
  return ss.str();
}

void remove_dir(const std::string& path, tiledb_ctx_t* ctx, tiledb_vfs_t* vfs) {
  int is_dir = 0;
  REQUIRE(tiledb_vfs_is_dir(ctx, vfs, path.c_str(), &is_dir) == TILEDB_OK);
  if (is_dir)
    REQUIRE(tiledb_vfs_remove_dir(ctx, vfs, path.c_str()) == TILEDB_OK);
}

void remove_s3_bucket(
    const std::string& bucket_name,
    bool s3_supported,
    tiledb_ctx_t* ctx,
    tiledb_vfs_t* vfs) {
  if (s3_supported) {
    int is_bucket = 0;
    int rc = tiledb_vfs_is_bucket(ctx, vfs, bucket_name.c_str(), &is_bucket);
    CHECK(rc == TILEDB_OK);
    if (is_bucket) {
      rc = tiledb_vfs_remove_bucket(ctx, vfs, bucket_name.c_str());
      CHECK(rc == TILEDB_OK);
    }
  }
}

int set_attribute_compression_filter(
    tiledb_ctx_t* ctx,
    tiledb_attribute_t* attr,
    tiledb_filter_type_t compressor,
    int32_t level) {
  if (compressor == TILEDB_FILTER_NONE)
    return TILEDB_OK;

  tiledb_filter_t* filter;
  int rc = tiledb_filter_alloc(ctx, compressor, &filter);
  REQUIRE(rc == TILEDB_OK);
  rc = tiledb_filter_set_option(ctx, filter, TILEDB_COMPRESSION_LEVEL, &level);
  REQUIRE(rc == TILEDB_OK);
  tiledb_filter_list_t* list;
  rc = tiledb_filter_list_alloc(ctx, &list);
  REQUIRE(rc == TILEDB_OK);
  rc = tiledb_filter_list_add_filter(ctx, list, filter);
  REQUIRE(rc == TILEDB_OK);
  rc = tiledb_attribute_set_filter_list(ctx, attr, list);
  REQUIRE(rc == TILEDB_OK);

  tiledb_filter_free(&filter);
  tiledb_filter_list_free(&list);

  return TILEDB_OK;
}

void write_array(
    tiledb_ctx_t* ctx,
    const std::string& array_name,
    tiledb_layout_t layout,
    const QueryBuffers& buffers) {
  write_array(
      ctx, array_name, TILEDB_TIMESTAMP_NOW_MS, nullptr, layout, buffers);
}

void write_array(
    tiledb_ctx_t* ctx,
    const std::string& array_name,
    uint64_t timestamp,
    tiledb_layout_t layout,
    const QueryBuffers& buffers) {
  write_array(ctx, array_name, timestamp, nullptr, layout, buffers);
}

void write_array(
    tiledb_ctx_t* ctx,
    const std::string& array_name,
    tiledb_encryption_type_t encryption_type,
    const char* key,
    uint64_t key_len,
    uint64_t timestamp,
    tiledb_layout_t layout,
    const QueryBuffers& buffers) {
  write_array(
      ctx,
      array_name,
      encryption_type,
      key,
      key_len,
      timestamp,
      nullptr,
      layout,
      buffers);
}

void write_array(
    tiledb_ctx_t* ctx,
    const std::string& array_name,
    const void* subarray,
    tiledb_layout_t layout,
    const QueryBuffers& buffers) {
  write_array(
      ctx, array_name, TILEDB_TIMESTAMP_NOW_MS, subarray, layout, buffers);
}

void write_array(
    tiledb_ctx_t* ctx,
    const std::string& array_name,
    uint64_t timestamp,
    const void* subarray,
    tiledb_layout_t layout,
    const QueryBuffers& buffers) {
  std::string uri;
  write_array(ctx, array_name, timestamp, subarray, layout, buffers, &uri);
  (void)uri;
}

void write_array(
    tiledb_ctx_t* ctx,
    const std::string& array_name,
    tiledb_encryption_type_t encryption_type,
    const char* key,
    uint64_t key_len,
    uint64_t timestamp,
    const void* subarray,
    tiledb_layout_t layout,
    const QueryBuffers& buffers) {
  std::string uri;
  write_array(
      ctx,
      array_name,
      encryption_type,
      key,
      key_len,
      timestamp,
      subarray,
      layout,
      buffers,
      &uri);
  (void)uri;
}

void write_array(
    tiledb_ctx_t* ctx,
    const std::string& array_name,
    uint64_t timestamp,
    tiledb_layout_t layout,
    const QueryBuffers& buffers,
    std::string* uri) {
  write_array(ctx, array_name, timestamp, nullptr, layout, buffers, uri);
}

void write_array(
    tiledb_ctx_t* ctx,
    const std::string& array_name,
    tiledb_encryption_type_t encryption_type,
    const char* key,
    uint64_t key_len,
    uint64_t timestamp,
    tiledb_layout_t layout,
    const QueryBuffers& buffers,
    std::string* uri) {
  write_array(
      ctx,
      array_name,
      encryption_type,
      key,
      key_len,
      timestamp,
      nullptr,
      layout,
      buffers,
      uri);
}

void write_array(
    tiledb_ctx_t* ctx,
    const std::string& array_name,
    uint64_t timestamp,
    const void* subarray,
    tiledb_layout_t layout,
    const QueryBuffers& buffers,
    std::string* uri) {
  write_array(
      ctx,
      array_name,
      TILEDB_NO_ENCRYPTION,
      nullptr,
      0,
      timestamp,
      subarray,
      layout,
      buffers,
      uri);
}

void write_array(
    tiledb_ctx_t* ctx,
    const std::string& array_name,
    tiledb_encryption_type_t encryption_type,
    const char* key,
    uint64_t key_len,
    uint64_t timestamp,
    const void* subarray,
    tiledb_layout_t layout,
    const QueryBuffers& buffers,
    std::string* uri) {
  // Set array configuration
  tiledb_array_t* array;
  int rc = tiledb_array_alloc(ctx, array_name.c_str(), &array);
  CHECK(rc == TILEDB_OK);
  tiledb_config_t* cfg;
  tiledb_error_t* err = nullptr;
  REQUIRE(tiledb_config_alloc(&cfg, &err) == TILEDB_OK);
  REQUIRE(err == nullptr);

  rc = tiledb_array_set_open_timestamp_end(ctx, array, timestamp);
  REQUIRE(rc == TILEDB_OK);

  // Open array
  if (encryption_type != TILEDB_NO_ENCRYPTION) {
    std::string encryption_type_string =
        encryption_type_str((tiledb::sm::EncryptionType)encryption_type);
    rc = tiledb_config_set(
        cfg, "sm.encryption_type", encryption_type_string.c_str(), &err);
    REQUIRE(rc == TILEDB_OK);
    REQUIRE(err == nullptr);
    rc = tiledb_config_set(cfg, "sm.encryption_key", key, &err);
    REQUIRE(rc == TILEDB_OK);
    REQUIRE(err == nullptr);
    rc = tiledb_array_set_config(ctx, array, cfg);
    REQUIRE(rc == TILEDB_OK);
    tiledb::sm::UnitTestConfig::instance().array_encryption_key_length.set(
        key_len);
  }
  rc = tiledb_array_open(ctx, array, TILEDB_WRITE);
  CHECK(rc == TILEDB_OK);

  // Create query
  tiledb_query_t* query;
  rc = tiledb_query_alloc(ctx, array, TILEDB_WRITE, &query);
  CHECK(rc == TILEDB_OK);
  if (subarray != nullptr) {
    rc = tiledb_query_set_subarray(ctx, query, subarray);
    CHECK(rc == TILEDB_OK);
  }
  rc = tiledb_query_set_layout(ctx, query, layout);
  CHECK(rc == TILEDB_OK);

  // Set buffers
  for (const auto& b : buffers) {
    if (b.second.var_ == nullptr) {  // Fixed-sized
      rc = tiledb_query_set_data_buffer(
          ctx,
          query,
          b.first.c_str(),
          b.second.fixed_,
          (uint64_t*)&(b.second.fixed_size_));
      CHECK(rc == TILEDB_OK);
    } else {  // Var-sized
      rc = tiledb_query_set_data_buffer(
          ctx,
          query,
          b.first.c_str(),
          b.second.var_,
          (uint64_t*)&(b.second.var_size_));
      CHECK(rc == TILEDB_OK);
      rc = tiledb_query_set_offsets_buffer(
          ctx,
          query,
          b.first.c_str(),
          (uint64_t*)b.second.fixed_,
          (uint64_t*)&(b.second.fixed_size_));
      CHECK(rc == TILEDB_OK);
    }
  }

  // Submit query
  rc = tiledb_query_submit(ctx, query);
  CHECK(rc == TILEDB_OK);

  // Finalize query
  rc = tiledb_query_finalize(ctx, query);
  CHECK(rc == TILEDB_OK);

  // Get fragment uri
  const char* temp_uri;
  rc = tiledb_query_get_fragment_uri(ctx, query, 0, &temp_uri);
  CHECK(rc == TILEDB_OK);
  *uri = std::string(temp_uri);

  // Close array
  rc = tiledb_array_close(ctx, array);
  CHECK(rc == TILEDB_OK);

  // Clean up
  tiledb_array_free(&array);
  tiledb_query_free(&query);
  tiledb_config_free(&cfg);
}

template <class T>
void read_array(
    tiledb_ctx_t* ctx,
    tiledb_array_t* array,
    const SubarrayRanges<T>& ranges,
    tiledb_layout_t layout,
    const QueryBuffers& buffers) {
  // Create query
  tiledb_query_t* query;
  int rc = tiledb_query_alloc(ctx, array, TILEDB_READ, &query);
  CHECK(rc == TILEDB_OK);
  rc = tiledb_query_set_layout(ctx, query, layout);
  CHECK(rc == TILEDB_OK);

  auto dim_num = (unsigned)ranges.size();
  for (unsigned i = 0; i < dim_num; ++i) {
    auto dim_range_num = ranges[i].size() / 2;
    for (size_t j = 0; j < dim_range_num; ++j) {
      rc = tiledb_query_add_range(
          ctx, query, i, &ranges[i][2 * j], &ranges[i][2 * j + 1], nullptr);
      CHECK(rc == TILEDB_OK);
    }
  }

  // Set buffers
  for (const auto& b : buffers) {
    if (b.second.var_ == nullptr) {  // Fixed-sized
      rc = tiledb_query_set_data_buffer(
          ctx,
          query,
          b.first.c_str(),
          b.second.fixed_,
          (uint64_t*)&(b.second.fixed_size_));
      CHECK(rc == TILEDB_OK);
    } else {  // Var-sized
      rc = tiledb_query_set_data_buffer(
          ctx,
          query,
          b.first.c_str(),
          b.second.var_,
          (uint64_t*)&(b.second.var_size_));
      CHECK(rc == TILEDB_OK);
      rc = tiledb_query_set_offsets_buffer(
          ctx,
          query,
          b.first.c_str(),
          (uint64_t*)b.second.fixed_,
          (uint64_t*)&(b.second.fixed_size_));
      CHECK(rc == TILEDB_OK);
    }
  }

  // Submit query
  rc = tiledb_query_submit(ctx, query);
  CHECK(rc == TILEDB_OK);

  // Check status
  tiledb_query_status_t status;
  rc = tiledb_query_get_status(ctx, query, &status);
  CHECK(rc == TILEDB_OK);
  CHECK(status == TILEDB_COMPLETED);

  // Clean up
  tiledb_query_free(&query);
}

int32_t num_fragments(const std::string& array_name) {
  Context ctx;
  VFS vfs(ctx);

  // Get all URIs in the array directory
  auto uris = vfs.ls(array_name);

  // Exclude '__meta' folder and any file with a suffix
  int ret = 0;
  for (const auto& uri : uris) {
    auto name = tiledb::sm::URI(uri).remove_trailing_slash().last_path_part();
    if (name != tiledb::sm::constants::array_metadata_folder_name &&
        name != tiledb::sm::constants::array_schema_folder_name &&
        name.find_first_of('.') == std::string::npos)
      ++ret;
  }

  return ret;
}

template void check_subarray<int8_t>(
    tiledb::sm::Subarray& subarray, const SubarrayRanges<int8_t>& ranges);
template void check_subarray<uint8_t>(
    tiledb::sm::Subarray& subarray, const SubarrayRanges<uint8_t>& ranges);
template void check_subarray<int16_t>(
    tiledb::sm::Subarray& subarray, const SubarrayRanges<int16_t>& ranges);
template void check_subarray<uint16_t>(
    tiledb::sm::Subarray& subarray, const SubarrayRanges<uint16_t>& ranges);
template void check_subarray<int32_t>(
    tiledb::sm::Subarray& subarray, const SubarrayRanges<int32_t>& ranges);
template void check_subarray<uint32_t>(
    tiledb::sm::Subarray& subarray, const SubarrayRanges<uint32_t>& ranges);
template void check_subarray<int64_t>(
    tiledb::sm::Subarray& subarray, const SubarrayRanges<int64_t>& ranges);
template void check_subarray<uint64_t>(
    tiledb::sm::Subarray& subarray, const SubarrayRanges<uint64_t>& ranges);
template void check_subarray<float>(
    tiledb::sm::Subarray& subarray, const SubarrayRanges<float>& ranges);
template void check_subarray<double>(
    tiledb::sm::Subarray& subarray, const SubarrayRanges<double>& ranges);

template void check_subarray_equiv<int8_t>(
    tiledb::sm::Subarray& subarray1, tiledb::sm::Subarray& subarray2);
template void check_subarray_equiv<uint8_t>(
    tiledb::sm::Subarray& subarray1, tiledb::sm::Subarray& subarray2);
template void check_subarray_equiv<int16_t>(
    tiledb::sm::Subarray& subarray1, tiledb::sm::Subarray& subarray2);
template void check_subarray_equiv<uint16_t>(
    tiledb::sm::Subarray& subarray1, tiledb::sm::Subarray& subarray2);
template void check_subarray_equiv<int32_t>(
    tiledb::sm::Subarray& subarray1, tiledb::sm::Subarray& subarray2);
template void check_subarray_equiv<uint32_t>(
    tiledb::sm::Subarray& subarray1, tiledb::sm::Subarray& subarray2);
template void check_subarray_equiv<int64_t>(
    tiledb::sm::Subarray& subarray1, tiledb::sm::Subarray& subarray2);
template void check_subarray_equiv<uint64_t>(
    tiledb::sm::Subarray& subarray1, tiledb::sm::Subarray& subarray2);
template void check_subarray_equiv<float>(
    tiledb::sm::Subarray& subarray1, tiledb::sm::Subarray& subarray2);
template void check_subarray_equiv<double>(
    tiledb::sm::Subarray& subarray1, tiledb::sm::Subarray& subarray2);

template bool subarray_equiv<int8_t>(
    tiledb::sm::Subarray& subarray1, tiledb::sm::Subarray& subarray2);
template bool subarray_equiv<uint8_t>(
    tiledb::sm::Subarray& subarray1, tiledb::sm::Subarray& subarray2);
template bool subarray_equiv<int16_t>(
    tiledb::sm::Subarray& subarray1, tiledb::sm::Subarray& subarray2);
template bool subarray_equiv<uint16_t>(
    tiledb::sm::Subarray& subarray1, tiledb::sm::Subarray& subarray2);
template bool subarray_equiv<int32_t>(
    tiledb::sm::Subarray& subarray1, tiledb::sm::Subarray& subarray2);
template bool subarray_equiv<uint32_t>(
    tiledb::sm::Subarray& subarray1, tiledb::sm::Subarray& subarray2);
template bool subarray_equiv<int64_t>(
    tiledb::sm::Subarray& subarray1, tiledb::sm::Subarray& subarray2);
template bool subarray_equiv<uint64_t>(
    tiledb::sm::Subarray& subarray1, tiledb::sm::Subarray& subarray2);
template bool subarray_equiv<float>(
    tiledb::sm::Subarray& subarray1, tiledb::sm::Subarray& subarray2);
template bool subarray_equiv<double>(
    tiledb::sm::Subarray& subarray1, tiledb::sm::Subarray& subarray2);

template void create_subarray<int8_t>(
    tiledb::sm::Array* array,
    const SubarrayRanges<int8_t>& ranges,
    tiledb::sm::Layout layout,
    tiledb::sm::Subarray* subarray,
    bool coalesce_ranges);
template void create_subarray<uint8_t>(
    tiledb::sm::Array* array,
    const SubarrayRanges<uint8_t>& ranges,
    tiledb::sm::Layout layout,
    tiledb::sm::Subarray* subarray,
    bool coalesce_ranges);
template void create_subarray<int16_t>(
    tiledb::sm::Array* array,
    const SubarrayRanges<int16_t>& ranges,
    tiledb::sm::Layout layout,
    tiledb::sm::Subarray* subarray,
    bool coalesce_ranges);
template void create_subarray<uint16_t>(
    tiledb::sm::Array* array,
    const SubarrayRanges<uint16_t>& ranges,
    tiledb::sm::Layout layout,
    tiledb::sm::Subarray* subarray,
    bool coalesce_ranges);
template void create_subarray<int32_t>(
    tiledb::sm::Array* array,
    const SubarrayRanges<int32_t>& ranges,
    tiledb::sm::Layout layout,
    tiledb::sm::Subarray* subarray,
    bool coalesce_ranges);
template void create_subarray<uint32_t>(
    tiledb::sm::Array* array,
    const SubarrayRanges<uint32_t>& ranges,
    tiledb::sm::Layout layout,
    tiledb::sm::Subarray* subarray,
    bool coalesce_ranges);
template void create_subarray<int64_t>(
    tiledb::sm::Array* array,
    const SubarrayRanges<int64_t>& ranges,
    tiledb::sm::Layout layout,
    tiledb::sm::Subarray* subarray,
    bool coalesce_ranges);
template void create_subarray<uint64_t>(
    tiledb::sm::Array* array,
    const SubarrayRanges<uint64_t>& ranges,
    tiledb::sm::Layout layout,
    tiledb::sm::Subarray* subarray,
    bool coalesce_ranges);
template void create_subarray<float>(
    tiledb::sm::Array* array,
    const SubarrayRanges<float>& ranges,
    tiledb::sm::Layout layout,
    tiledb::sm::Subarray* subarray,
    bool coalesce_ranges);
template void create_subarray<double>(
    tiledb::sm::Array* array,
    const SubarrayRanges<double>& ranges,
    tiledb::sm::Layout layout,
    tiledb::sm::Subarray* subarray,
    bool coalesce_ranges);

template void create_subarray<int8_t>(
    tiledb_ctx_t* ctx,
    tiledb::sm::Array* array,
    const SubarrayRanges<int8_t>& ranges,
    tiledb::sm::Layout layout,
    tiledb_subarray_t** subarray,
    bool coalesce_ranges);
template void create_subarray<uint8_t>(
    tiledb_ctx_t* ctx,
    tiledb::sm::Array* array,
    const SubarrayRanges<uint8_t>& ranges,
    tiledb::sm::Layout layout,
    tiledb_subarray_t** subarray,
    bool coalesce_ranges);
template void create_subarray<int16_t>(
    tiledb_ctx_t* ctx,
    tiledb::sm::Array* array,
    const SubarrayRanges<int16_t>& ranges,
    tiledb::sm::Layout layout,
    tiledb_subarray_t** subarray,
    bool coalesce_ranges);
template void create_subarray<uint16_t>(
    tiledb_ctx_t* ctx,
    tiledb::sm::Array* array,
    const SubarrayRanges<uint16_t>& ranges,
    tiledb::sm::Layout layout,
    tiledb_subarray_t** subarray,
    bool coalesce_ranges);
template void create_subarray<int32_t>(
    tiledb_ctx_t* ctx,
    tiledb::sm::Array* array,
    const SubarrayRanges<int32_t>& ranges,
    tiledb::sm::Layout layout,
    tiledb_subarray_t** subarray,
    bool coalesce_ranges);
template void create_subarray<uint32_t>(
    tiledb_ctx_t* ctx,
    tiledb::sm::Array* array,
    const SubarrayRanges<uint32_t>& ranges,
    tiledb::sm::Layout layout,
    tiledb_subarray_t** subarray,
    bool coalesce_ranges);
template void create_subarray<int64_t>(
    tiledb_ctx_t* ctx,
    tiledb::sm::Array* array,
    const SubarrayRanges<int64_t>& ranges,
    tiledb::sm::Layout layout,
    tiledb_subarray_t** subarray,
    bool coalesce_ranges);
template void create_subarray<uint64_t>(
    tiledb_ctx_t* ctx,
    tiledb::sm::Array* array,
    const SubarrayRanges<uint64_t>& ranges,
    tiledb::sm::Layout layout,
    tiledb_subarray_t** subarray,
    bool coalesce_ranges);
template void create_subarray<float>(
    tiledb_ctx_t* ctx,
    tiledb::sm::Array* array,
    const SubarrayRanges<float>& ranges,
    tiledb::sm::Layout layout,
    tiledb_subarray_t** subarray,
    bool coalesce_ranges);
template void create_subarray<double>(
    tiledb_ctx_t* ctx,
    tiledb::sm::Array* array,
    const SubarrayRanges<double>& ranges,
    tiledb::sm::Layout layout,
    tiledb_subarray_t** subarray,
    bool coalesce_ranges);

template void create_subarray<int8_t>(
    const tiledb::Context* ctx,
    const tiledb::Array* array,
    const SubarrayRanges<int8_t>& ranges,
    tiledb::sm::Layout layout,
    tiledb::Subarray** subarray,
    bool coalesce_ranges);
template void create_subarray<uint8_t>(
    const tiledb::Context* ctx,
    const tiledb::Array* array,
    const SubarrayRanges<uint8_t>& ranges,
    tiledb::sm::Layout layout,
    tiledb::Subarray** subarray,
    bool coalesce_ranges);
template void create_subarray<int16_t>(
    const tiledb::Context* ctx,
    const tiledb::Array* array,
    const SubarrayRanges<int16_t>& ranges,
    tiledb::sm::Layout layout,
    tiledb::Subarray** subarray,
    bool coalesce_ranges);
template void create_subarray<uint16_t>(
    const tiledb::Context* ctx,
    const tiledb::Array* array,
    const SubarrayRanges<uint16_t>& ranges,
    tiledb::sm::Layout layout,
    tiledb::Subarray** subarray,
    bool coalesce_ranges);
template void create_subarray<int32_t>(
    const tiledb::Context* ctx,
    const tiledb::Array* array,
    const SubarrayRanges<int32_t>& ranges,
    tiledb::sm::Layout layout,
    tiledb::Subarray** subarray,
    bool coalesce_ranges);
template void create_subarray<uint32_t>(
    const tiledb::Context* ctx,
    const tiledb::Array* array,
    const SubarrayRanges<uint32_t>& ranges,
    tiledb::sm::Layout layout,
    tiledb::Subarray** subarray,
    bool coalesce_ranges);
template void create_subarray<int64_t>(
    const tiledb::Context* ctx,
    const tiledb::Array* array,
    const SubarrayRanges<int64_t>& ranges,
    tiledb::sm::Layout layout,
    tiledb::Subarray** subarray,
    bool coalesce_ranges);
template void create_subarray<uint64_t>(
    const tiledb::Context* ctx,
    const tiledb::Array* array,
    const SubarrayRanges<uint64_t>& ranges,
    tiledb::sm::Layout layout,
    tiledb::Subarray** subarray,
    bool coalesce_ranges);
template void create_subarray<float>(
    const tiledb::Context* ctx,
    const tiledb::Array* array,
    const SubarrayRanges<float>& ranges,
    tiledb::sm::Layout layout,
    tiledb::Subarray** subarray,
    bool coalesce_ranges);
template void create_subarray<double>(
    const tiledb::Context* ctx,
    const tiledb::Array* array,
    const SubarrayRanges<double>& ranges,
    tiledb::sm::Layout layout,
    tiledb::Subarray** subarray,
    bool coalesce_ranges);

template void check_partitions<int8_t>(
    tiledb::sm::SubarrayPartitioner& partitioner,
    const std::vector<SubarrayRanges<int8_t>>& partitions,
    bool last_unsplittable);
template void check_partitions<uint8_t>(
    tiledb::sm::SubarrayPartitioner& partitioner,
    const std::vector<SubarrayRanges<uint8_t>>& partitions,
    bool last_unsplittable);
template void check_partitions<int16_t>(
    tiledb::sm::SubarrayPartitioner& partitioner,
    const std::vector<SubarrayRanges<int16_t>>& partitions,
    bool last_unsplittable);
template void check_partitions<uint16_t>(
    tiledb::sm::SubarrayPartitioner& partitioner,
    const std::vector<SubarrayRanges<uint16_t>>& partitions,
    bool last_unsplittable);
template void check_partitions<int32_t>(
    tiledb::sm::SubarrayPartitioner& partitioner,
    const std::vector<SubarrayRanges<int32_t>>& partitions,
    bool last_unsplittable);
template void check_partitions<uint32_t>(
    tiledb::sm::SubarrayPartitioner& partitioner,
    const std::vector<SubarrayRanges<uint32_t>>& partitions,
    bool last_unsplittable);
template void check_partitions<int64_t>(
    tiledb::sm::SubarrayPartitioner& partitioner,
    const std::vector<SubarrayRanges<int64_t>>& partitions,
    bool last_unsplittable);
template void check_partitions<uint64_t>(
    tiledb::sm::SubarrayPartitioner& partitioner,
    const std::vector<SubarrayRanges<uint64_t>>& partitions,
    bool last_unsplittable);
template void check_partitions<float>(
    tiledb::sm::SubarrayPartitioner& partitioner,
    const std::vector<SubarrayRanges<float>>& partitions,
    bool last_unsplittable);
template void check_partitions<double>(
    tiledb::sm::SubarrayPartitioner& partitioner,
    const std::vector<SubarrayRanges<double>>& partitions,
    bool last_unsplittable);

<<<<<<< HEAD
#if DEVING_SUBARRAY_PARTITIONER_STORY5342
template void check_partitions<int8_t>(
    tiledb_ctx_t* ctx,
    tiledb_subarray_partitioner_t* partitioner,
    const std::vector<SubarrayRanges<int8_t>>& partitions,
    bool last_unsplittable,
    tiledb_subarray_t* retrieve_partition_subarray);
template void check_partitions<uint8_t>(
    tiledb_ctx_t* ctx,
    tiledb_subarray_partitioner_t* partitioner,
    const std::vector<SubarrayRanges<uint8_t>>& partitions,
    bool last_unsplittable,
    tiledb_subarray_t* retrieve_partition_subarray);
template void check_partitions<int16_t>(
    tiledb_ctx_t* ctx,
    tiledb_subarray_partitioner_t* partitioner,
    const std::vector<SubarrayRanges<int16_t>>& partitions,
    bool last_unsplittable,
    tiledb_subarray_t* retrieve_partition_subarray);
template void check_partitions<uint16_t>(
    tiledb_ctx_t* ctx,
    tiledb_subarray_partitioner_t* partitioner,
    const std::vector<SubarrayRanges<uint16_t>>& partitions,
    bool last_unsplittable,
    tiledb_subarray_t* retrieve_partition_subarray);
template void check_partitions<int32_t>(
    tiledb_ctx_t* ctx,
    tiledb_subarray_partitioner_t* partitioner,
    const std::vector<SubarrayRanges<int32_t>>& partitions,
    bool last_unsplittable,
    tiledb_subarray_t* retrieve_partition_subarray);
template void check_partitions<uint32_t>(
    tiledb_ctx_t* ctx,
    tiledb_subarray_partitioner_t* partitioner,
    const std::vector<SubarrayRanges<uint32_t>>& partitions,
    bool last_unsplittable,
    tiledb_subarray_t* retrieve_partition_subarray);
template void check_partitions<int64_t>(
    tiledb_ctx_t* ctx,
    tiledb_subarray_partitioner_t* partitioner,
    const std::vector<SubarrayRanges<int64_t>>& partitions,
    bool last_unsplittable,
    tiledb_subarray_t* retrieve_partition_subarray);
template void check_partitions<uint64_t>(
    tiledb_ctx_t* ctx,
    tiledb_subarray_partitioner_t* partitioner,
    const std::vector<SubarrayRanges<uint64_t>>& partitions,
    bool last_unsplittable,
    tiledb_subarray_t* retrieve_partition_subarray);
template void check_partitions<float>(
    tiledb_ctx_t* ctx,
    tiledb_subarray_partitioner_t* partitioner,
    const std::vector<SubarrayRanges<float>>& partitions,
    bool last_unsplittable,
    tiledb_subarray_t* retrieve_partition_subarray);
template void check_partitions<double>(
    tiledb_ctx_t* ctx,
    tiledb_subarray_partitioner_t* partitioner,
    const std::vector<SubarrayRanges<double>>& partitions,
    bool last_unsplittable,
    tiledb_subarray_t* retrieve_partition_subarray);

template void check_partitions<int8_t>(
    tiledb::SubarrayPartitioner* partitioner,
    const std::vector<SubarrayRanges<int8_t>>& partitions,
    bool last_unsplittable,
    tiledb::Subarray* retrieve_partition_subarray);
template void check_partitions<uint8_t>(
    tiledb::SubarrayPartitioner* partitioner,
    const std::vector<SubarrayRanges<uint8_t>>& partitions,
    bool last_unsplittable,
    tiledb::Subarray* retrieve_partition_subarray);
template void check_partitions<int16_t>(
    tiledb::SubarrayPartitioner* partitioner,
    const std::vector<SubarrayRanges<int16_t>>& partitions,
    bool last_unsplittable,
    tiledb::Subarray* retrieve_partition_subarray);
template void check_partitions<uint16_t>(
    tiledb::SubarrayPartitioner* partitioner,
    const std::vector<SubarrayRanges<uint16_t>>& partitions,
    bool last_unsplittable,
    tiledb::Subarray* retrieve_partition_subarray);
template void check_partitions<int32_t>(
    tiledb::SubarrayPartitioner* partitioner,
    const std::vector<SubarrayRanges<int32_t>>& partitions,
    bool last_unsplittable,
    tiledb::Subarray* retrieve_partition_subarray);
template void check_partitions<uint32_t>(
    tiledb::SubarrayPartitioner* partitioner,
    const std::vector<SubarrayRanges<uint32_t>>& partitions,
    bool last_unsplittable,
    tiledb::Subarray* retrieve_partition_subarray);
template void check_partitions<int64_t>(
    tiledb::SubarrayPartitioner* partitioner,
    const std::vector<SubarrayRanges<int64_t>>& partitions,
    bool last_unsplittable,
    tiledb::Subarray* retrieve_partition_subarray);
template void check_partitions<uint64_t>(
    tiledb::SubarrayPartitioner* partitioner,
    const std::vector<SubarrayRanges<uint64_t>>& partitions,
    bool last_unsplittable,
    tiledb::Subarray* retrieve_partition_subarray);
template void check_partitions<float>(
    tiledb::SubarrayPartitioner* partitioner,
    const std::vector<SubarrayRanges<float>>& partitions,
    bool last_unsplittable,
    tiledb::Subarray* retrieve_partition_subarray);
template void check_partitions<double>(
    tiledb::SubarrayPartitioner* partitioner,
    const std::vector<SubarrayRanges<double>>& partitions,
    bool last_unsplittable,
    tiledb::Subarray* retrieve_partition_subarray);
#endif

=======
>>>>>>> c85f379c
template void read_array<int8_t>(
    tiledb_ctx_t* ctx,
    tiledb_array_t* array,
    const SubarrayRanges<int8_t>& ranges,
    tiledb_layout_t layout,
    const QueryBuffers& buffers);
template void read_array<uint8_t>(
    tiledb_ctx_t* ctx,
    tiledb_array_t* array,
    const SubarrayRanges<uint8_t>& ranges,
    tiledb_layout_t layout,
    const QueryBuffers& buffers);
template void read_array<int16_t>(
    tiledb_ctx_t* ctx,
    tiledb_array_t* array,
    const SubarrayRanges<int16_t>& ranges,
    tiledb_layout_t layout,
    const QueryBuffers& buffers);
template void read_array<uint16_t>(
    tiledb_ctx_t* ctx,
    tiledb_array_t* array,
    const SubarrayRanges<uint16_t>& ranges,
    tiledb_layout_t layout,
    const QueryBuffers& buffers);
template void read_array<int32_t>(
    tiledb_ctx_t* ctx,
    tiledb_array_t* array,
    const SubarrayRanges<int32_t>& ranges,
    tiledb_layout_t layout,
    const QueryBuffers& buffers);
template void read_array<uint32_t>(
    tiledb_ctx_t* ctx,
    tiledb_array_t* array,
    const SubarrayRanges<uint32_t>& ranges,
    tiledb_layout_t layout,
    const QueryBuffers& buffers);
template void read_array<int64_t>(
    tiledb_ctx_t* ctx,
    tiledb_array_t* array,
    const SubarrayRanges<int64_t>& ranges,
    tiledb_layout_t layout,
    const QueryBuffers& buffers);
template void read_array<uint64_t>(
    tiledb_ctx_t* ctx,
    tiledb_array_t* array,
    const SubarrayRanges<uint64_t>& ranges,
    tiledb_layout_t layout,
    const QueryBuffers& buffers);
template void read_array<float>(
    tiledb_ctx_t* ctx,
    tiledb_array_t* array,
    const SubarrayRanges<float>& ranges,
    tiledb_layout_t layout,
    const QueryBuffers& buffers);
template void read_array<double>(
    tiledb_ctx_t* ctx,
    tiledb_array_t* array,
    const SubarrayRanges<double>& ranges,
    tiledb_layout_t layout,
    const QueryBuffers& buffers);

}  // End of namespace test

}  // End of namespace tiledb<|MERGE_RESOLUTION|>--- conflicted
+++ resolved
@@ -1,7 +1,4 @@
-<<<<<<< HEAD
 #define DEVING_SUBARRAY_PARTITIONER_STORY5342 1
-=======
->>>>>>> c85f379c
 /**
  * @file   helpers.cc
  *
@@ -43,13 +40,10 @@
 #include "tiledb/sm/misc/constants.h"
 #include "tiledb/sm/misc/tile_overlap.h"
 #include "tiledb/sm/misc/uri.h"
-<<<<<<< HEAD
 #if DEVING_SUBARRAY_PARTITIONER_STORY5342
 #include "tiledb/sm/subarray/subarray_partitioner.h"
 #endif
 #include "tiledb/sm/c_api/tiledb_struct_def.h"
-=======
->>>>>>> c85f379c
 
 std::mutex catch2_macro_mutex;
 
@@ -98,32 +92,6 @@
   }
 
   // Non-empty partitions
-<<<<<<< HEAD
-  // TBD: The correctness of this routine (seems in doubt).
-  // A)
-  // All current tests (build configuration with -EnableSerialization)
-  // calling this routine with last_unsplittable==false pass one fewer
-  // partitions than the number of 'next()' calls made.  The final
-  //'next()' call made returns Ok(), but the 'current()' partition
-  // available after that last call is the same as the 'current()' partition
-  // that was available after the 'next()' call prior to the last one (i.e.
-  //'current()' partition is the same for the last two 'next()' calls made.)
-  // This can be demonstrated by adding a check for 'done()' before that last
-  //'next()' in the else clause and seeing that flow is 'done()' before that
-  //'next()' call.
-  // B)
-  // If a caller passes one -fewer- partitions
-  // than are available by next()ing (with last_unsplittable==false), and
-  //'splitability' is maintained through all next() calls, the presence of
-  // the 'extra' (via /next()ing) partition will not be
-  // detected, as in the else{} below, that final 'next()' will return '.ok()
-  // whether there was an additional partition or whether 'done()' occurred in
-  // the previous 'next()' call made (done in the last loop iteration). Can
-  // demonstrate this (uncaught) failure in test "SubarrayPartitioner (Dense):
-  // 1D, single-range, memory budget", by eliminating the last partition element
-  // from both assignments, and observe that the test(s) still pass.
-=======
->>>>>>> c85f379c
   for (const auto& p : partitions) {
     CHECK(!partitioner.done());
     CHECK(!unsplittable);
@@ -137,29 +105,12 @@
     CHECK(unsplittable);
   } else {
     CHECK(!unsplittable);
-<<<<<<< HEAD
-#if 0  //&& DIAGNOSING
-    // TBD: 
-    //For all tests tried, are always already 'done()' at this point,
-    //before the following, 'next()' call is made and returns 'Ok()' (as
-    //it finds 'done()' close to entry and returns 'Ok()'.)
-    if (partitioner.done())
-      std::cout << "***already done, why are we about to call next()?"
-                << std::endl;
-    else
-      std::cout << "***NOT already done, call next() reasonable?"
-                << std::endl;
-#endif
-=======
->>>>>>> c85f379c
     CHECK(partitioner.next(&unsplittable).ok());
     CHECK(!unsplittable);
     CHECK(partitioner.done());
   }
 }
 
-<<<<<<< HEAD
-#if DEVING_SUBARRAY_PARTITIONER_STORY5342
 template <class T>
 void check_partitions(
     tiledb_ctx_t* ctx,
@@ -226,8 +177,6 @@
 }
 #endif
 
-=======
->>>>>>> c85f379c
 template <class T>
 void check_subarray(
     tiledb::sm::Subarray& subarray, const SubarrayRanges<T>& ranges) {
@@ -1617,7 +1566,6 @@
     const std::vector<SubarrayRanges<double>>& partitions,
     bool last_unsplittable);
 
-<<<<<<< HEAD
 #if DEVING_SUBARRAY_PARTITIONER_STORY5342
 template void check_partitions<int8_t>(
     tiledb_ctx_t* ctx,
@@ -1732,8 +1680,6 @@
     tiledb::Subarray* retrieve_partition_subarray);
 #endif
 
-=======
->>>>>>> c85f379c
 template void read_array<int8_t>(
     tiledb_ctx_t* ctx,
     tiledb_array_t* array,
