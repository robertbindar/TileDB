--- conflicted
+++ resolved
@@ -211,16 +211,12 @@
       return {st, nullopt};
 
     // Load filter pipeline
-<<<<<<< HEAD
     auto&& [st_filterpipeline, filterpipeline]{
         FilterPipeline::deserialize(buff)};
     if (!st_filterpipeline.ok()) {
-      return st_filterpipeline;
+      return {st_filterpipeline, nullopt};
     }
-    filters_ = FilterPipeline(*filterpipeline.value());
-=======
-    filter_pipeline.deserialize(buff);
->>>>>>> 81ed6a8e
+    filter_pipeline = FilterPipeline(*filterpipeline.value());
   } else {
     datatype = type;
     cell_val_num = (datatype_is_string(datatype)) ? constants::var_num : 1;
