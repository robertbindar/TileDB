--- conflicted
+++ resolved
@@ -314,12 +314,7 @@
   URI last_fragment_uri() const;
 
   /** Initializes the reader with the subarray layout. */
-<<<<<<< HEAD
-  Status init(
-      const Layout& layout, const Subarray* initialization_subarray = nullptr);
-=======
   Status init(const Layout& layout);
->>>>>>> 24355ca9
 
   /** Returns the cell layout. */
   Layout layout() const;
