--- conflicted
+++ resolved
@@ -1873,13 +1873,7 @@
     // settings and consider successful.
     return Status::Ok();
 
-<<<<<<< HEAD
   subarray_ = subarray;
-=======
-  auto prev_layout = subarray_.layout();
-  subarray_ = subarray;
-  subarray_.set_layout(prev_layout);
->>>>>>> 88f17b78
 
   status_ = QueryStatus::UNINITIALIZED;
 
