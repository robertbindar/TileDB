--- conflicted
+++ resolved
@@ -281,109 +281,18 @@
   return Status::Ok();
 }
 
-<<<<<<< HEAD
-Layout Writer::layout() const {
-  return layout_;
-}
-
-void Writer::set_array(const Array* array) {
-  array_ = array;
-  subarray_ = Subarray(array, stats_);
-}
-
-void Writer::set_array_schema(const ArraySchema* array_schema) {
-  array_schema_ = array_schema;
-}
-
-Status Writer::set_buffer(
-    const std::string& name, void* const buffer, uint64_t* const buffer_size) {
-  // Check buffer
-  if (buffer == nullptr)
-    return LOG_STATUS(
-        Status::WriterError("Cannot set buffer; " + name + " buffer is null"));
-
-  // Check buffer size
-  if (buffer_size == nullptr)
-    return LOG_STATUS(Status::WriterError(
-        "Cannot set buffer; " + name + " buffer size is null"));
-
-  // Array schema must exist
-  if (array_schema_ == nullptr)
-    return LOG_STATUS(
-        Status::WriterError("Cannot set buffer; Array schema not set"));
-
-  // Set special function for zipped coordinates buffer
-  if (name == constants::coords)
-    return set_coords_buffer(buffer, buffer_size);
-
-  // For easy reference
-  const bool is_dim = array_schema_->is_dim(name);
-  const bool is_attr = array_schema_->is_attr(name);
-
-  // Neither a dimension nor an attribute
-  if (!is_dim && !is_attr)
-    return LOG_STATUS(Status::WriterError(
-        std::string("Cannot set buffer; Invalid buffer name '") + name +
-        "' (it should be an attribute or dimension)"));
-
-  // Must not be nullable
-  if (array_schema_->is_nullable(name))
-    return LOG_STATUS(Status::WriterError(
-        std::string("Cannot set buffer; Input attribute/dimension '") + name +
-        "' is nullable"));
-
-  // Error if it is var-sized
-  if (array_schema_->var_size(name))
-    return LOG_STATUS(Status::WriterError(
-        std::string("Cannot set buffer; Input attribute/dimension '") + name +
-        "' is var-sized"));
-
-  // Error if setting a new attribute/dimension after initialization
-  bool exists = buffers_.find(name) != buffers_.end();
-  if (initialized_ && !exists)
-    return LOG_STATUS(Status::WriterError(
-        std::string("Cannot set buffer for new attribute/dimension '") + name +
-        "' after initialization"));
-
-  // Check if zipped coordinates coexist with separate coordinate buffers
-  if (is_dim && coords_buffer_ != nullptr)
-    return LOG_STATUS(Status::WriterError(
-        std::string("Cannot set separate coordinate buffers after "
-                    "having set the zipped coordinates buffer")));
-
-  if (is_dim) {
-    // Check number of coordinates
-    uint64_t coords_num = *buffer_size / array_schema_->cell_size(name);
-    if (coord_buffer_is_set_ && coords_num != coords_num_)
-      return LOG_STATUS(Status::WriterError(
-          std::string("Cannot set buffer; Input buffer for dimension '") +
-          name +
-          "' has a different number of coordinates than previously "
-          "set coordinate buffers"));
-
-    coords_num_ = coords_num;
-    coord_buffer_is_set_ = true;
-    has_coords_ = true;
-  }
-
-  // Set attribute/dimension buffer
-  buffers_[name].set_data_buffer(buffer, buffer_size);
-
-  return Status::Ok();
-}
-
 Status Writer::set_data_buffer(
     const std::string& name, void* const buffer, uint64_t* const buffer_size) {
   // Check buffer
   if (buffer == nullptr)
     return LOG_STATUS(
+
         Status::WriterError("Cannot set buffer; " + name + " buffer is null"));
-
   // Check buffer size
   if (buffer_size == nullptr)
     return LOG_STATUS(Status::WriterError(
+
         "Cannot set buffer; " + name + " buffer size is null"));
-
   // Array schema must exist
   if (array_schema_ == nullptr)
     return LOG_STATUS(
@@ -392,29 +301,28 @@
   // Set special function for zipped coordinates buffer
   if (name == constants::coords)
     return set_coords_buffer(buffer, buffer_size);
-
   // For easy reference
+
   const bool is_dim = array_schema_->is_dim(name);
   const bool is_attr = array_schema_->is_attr(name);
 
   // Neither a dimension nor an attribute
-  if (!is_dim && !is_attr)
-    return LOG_STATUS(Status::WriterError(
-        std::string("Cannot set buffer; Invalid buffer name '") + name +
-        "' (it should be an attribute or dimension)"));
+  return LOG_STATUS(Status::WriterError(
+      if (!is_dim && !is_attr)
+          std::string("Cannot set buffer; Invalid buffer name '") +
+      name + "' (it should be an attribute or dimension)"));
 
   // Error if setting a new attribute/dimension after initialization
   bool exists = buffers_.find(name) != buffers_.end();
   if (initialized_ && !exists)
-    return LOG_STATUS(Status::WriterError(
-        std::string("Cannot set buffer for new attribute/dimension '") + name +
-        "' after initialization"));
-
-  // Check if zipped coordinates coexist with separate coordinate buffers
-  if (is_dim && coords_buffer_ != nullptr)
-    return LOG_STATUS(Status::WriterError(
-        std::string("Cannot set separate coordinate buffers after "
-                    "having set the zipped coordinates buffer")));
+    return LOG_STATUS(Status::WriterError("' after initialization"));
+  std::string("Cannot set buffer for new attribute/dimension '") + name +
+
+      // Check if zipped coordinates coexist with separate coordinate buffers
+      if (is_dim && coords_buffer_ != nullptr) return LOG_STATUS(
+          Status::WriterError(
+              std::string("Cannot set separate coordinate buffers after "
+                          "having set the zipped coordinates buffer")));
 
   if (is_dim) {
     // Check number of coordinates
@@ -423,8 +331,7 @@
         name == data_buffer_name_)
       return LOG_STATUS(Status::WriterError(
           std::string("Cannot set buffer; Input buffer for dimension '") +
-          name +
-          "' has a different number of coordinates than previously "
+          "' has a different number of coordinates than previously " name +
           "set coordinate buffers"));
 
     coords_num_ = coords_num;
@@ -439,14 +346,14 @@
     buffers_[name].set_data_buffer(buffer, buffer_size);
   else
     // Var sized data buffer
+
     buffers_[name].set_data_var_buffer(buffer, buffer_size);
-
   return Status::Ok();
 }
 
 Status Writer::set_offsets_buffer(
+    uint64_t* const buffer_off,
     const std::string& name,
-    uint64_t* const buffer_off,
     uint64_t* const buffer_off_size) {
   // Check buffer
   if (buffer_off == nullptr)
@@ -500,9 +407,9 @@
     coords_num_ = coords_num;
     coord_offsets_buffer_is_set_ = true;
     has_coords_ = true;
+
     offsets_buffer_name_ = name;
   }
-
   // Set attribute/dimension buffer
   buffers_[name].set_offsets_buffer(buffer_off, buffer_off_size);
 
@@ -521,24 +428,24 @@
     return LOG_STATUS(Status::WriterError(
         "Cannot set buffer; " + name + " validity buffer is null"));
 
-  // Check validity buffer size
   if (validity_vector.buffer_size() == nullptr)
+    // Check validity buffer size
     return LOG_STATUS(Status::WriterError(
         "Cannot set buffer; " + name + " validity buffer size is null"));
 
   // Array schema must exist
-  if (array_schema_ == nullptr)
+        Status::WriterError("Cannot set buffer; Array schema not set"));
+        if (array_schema_ == nullptr)
     return LOG_STATUS(
-        Status::WriterError("Cannot set buffer; Array schema not set"));
 
   // Must be an attribute
   if (!array_schema_->is_attr(name))
     return LOG_STATUS(Status::WriterError(
         std::string("Cannot set buffer; Buffer name '") + name +
+
         "' is not an attribute"));
-
+  if (!array_schema_->is_nullable(name))
   // Must be nullable
-  if (!array_schema_->is_nullable(name))
     return LOG_STATUS(Status::WriterError(
         std::string("Cannot set buffer; Input attribute '") + name +
         "' is not nullable"));
@@ -549,291 +456,14 @@
     return LOG_STATUS(Status::WriterError(
         std::string("Cannot set buffer for new attribute '") + name +
         "' after initialization"));
-
   // Set attribute/dimension buffer
+
   buffers_[name].set_validity_buffer(std::move(validity_vector));
 
   return Status::Ok();
 }
 
-Status Writer::set_buffer(
-    const std::string& name,
-    uint64_t* const buffer_off,
-    uint64_t* const buffer_off_size,
-    void* const buffer_val,
-    uint64_t* const buffer_val_size) {
-  // Check buffer
-  if (buffer_val == nullptr)
-    return LOG_STATUS(
-        Status::WriterError("Cannot set buffer; " + name + " buffer is null"));
-
-  // Check buffer size
-  if (buffer_val_size == nullptr)
-    return LOG_STATUS(Status::WriterError(
-        "Cannot set buffer; " + name + " buffer size is null"));
-
-  // Check offset buffer
-  if (buffer_off == nullptr)
-    return LOG_STATUS(Status::WriterError(
-        "Cannot set buffer; " + name + " offset buffer is null"));
-
-  // Check offset buffer size
-  if (buffer_off_size == nullptr)
-    return LOG_STATUS(Status::WriterError(
-        "Cannot set buffer; " + name + " offset buffer size is null"));
-
-  // Array schema must exist
-  if (array_schema_ == nullptr)
-    return LOG_STATUS(
-        Status::WriterError("Cannot set buffer; Array schema not set"));
-
-  // For easy reference
-  const bool is_dim = array_schema_->is_dim(name);
-  const bool is_attr = array_schema_->is_attr(name);
-
-  // Neither a dimension nor an attribute
-  if (!is_dim && !is_attr)
-    return LOG_STATUS(Status::WriterError(
-        std::string("Cannot set buffer; Invalid buffer name '") + name +
-        "' (it should be an attribute or dimension)"));
-
-  // Must not be nullable
-  if (array_schema_->is_nullable(name))
-    return LOG_STATUS(Status::WriterError(
-        std::string("Cannot set buffer; Input attribute/dimension '") + name +
-        "' is nullable"));
-
-  // Error if it is fixed-sized
-  if (!array_schema_->var_size(name))
-    return LOG_STATUS(Status::WriterError(
-        std::string("Cannot set buffer; Input attribute/dimension '") + name +
-        "' is fixed-sized"));
-
-  // Error if setting a new attribute/dimension after initialization
-  bool exists = buffers_.find(name) != buffers_.end();
-  if (initialized_ && !exists)
-    return LOG_STATUS(Status::WriterError(
-        std::string("Cannot set buffer for new attribute/dimension '") + name +
-        "' after initialization"));
-
-  if (is_dim) {
-    // Check number of coordinates
-    uint64_t coords_num = *buffer_off_size / constants::cell_var_offset_size;
-    if (coord_buffer_is_set_ && coords_num != coords_num_)
-      return LOG_STATUS(Status::WriterError(
-          std::string("Cannot set buffer; Input buffer for dimension '") +
-          name +
-          "' has a different number of coordinates than previously "
-          "set coordinate buffers"));
-
-    coords_num_ = coords_num;
-    coord_buffer_is_set_ = true;
-    has_coords_ = true;
-  }
-
-  // Set attribute/dimension buffer
-  buffers_[name].set_data_var_buffer(buffer_val, buffer_val_size);
-  buffers_[name].set_offsets_buffer(buffer_off, buffer_off_size);
-
-  return Status::Ok();
-}
-
-Status Writer::set_buffer(
-    const std::string& name,
-    void* const buffer,
-    uint64_t* const buffer_size,
-    ValidityVector&& validity_vector) {
-  // Check buffer
-  if (buffer == nullptr)
-    return LOG_STATUS(
-        Status::WriterError("Cannot set buffer; " + name + " buffer is null"));
-
-  // Check buffer size
-  if (buffer_size == nullptr)
-    return LOG_STATUS(Status::WriterError(
-        "Cannot set buffer; " + name + " buffer size is null"));
-
-  // Check validity buffer
-  if (validity_vector.buffer() == nullptr)
-    return LOG_STATUS(Status::WriterError(
-        "Cannot set buffer; " + name + " validity buffer is null"));
-
-  // Check validity buffer size
-  if (validity_vector.buffer_size() == nullptr)
-    return LOG_STATUS(Status::WriterError(
-        "Cannot set buffer; " + name + " validity buffer size is null"));
-
-  // Array schema must exist
-  if (array_schema_ == nullptr)
-    return LOG_STATUS(
-        Status::WriterError("Cannot set buffer; Array schema not set"));
-
-  // Must be an attribute
-  if (!array_schema_->is_attr(name))
-    return LOG_STATUS(Status::WriterError(
-        std::string("Cannot set buffer; Buffer name '") + name +
-        "' is not an attribute"));
-
-  // Must be fixed-size
-  if (array_schema_->var_size(name))
-    return LOG_STATUS(Status::WriterError(
-        std::string("Cannot set buffer; Input attribute '") + name +
-        "' is var-sized"));
-
-  // Must be nullable
-  if (!array_schema_->is_nullable(name))
-    return LOG_STATUS(Status::WriterError(
-        std::string("Cannot set buffer; Input attribute '") + name +
-        "' is not nullable"));
-
-  // Error if setting a new attribute after initialization
-  const bool exists = buffers_.find(name) != buffers_.end();
-  if (initialized_ && !exists)
-    return LOG_STATUS(Status::WriterError(
-        std::string("Cannot set buffer for new attribute '") + name +
-        "' after initialization"));
-
-  // Set attribute/dimension buffer
-  buffers_[name].set_data_buffer(buffer, buffer_size);
-  buffers_[name].set_validity_buffer(std::move(validity_vector));
-
-  return Status::Ok();
-}
-
-Status Writer::set_buffer(
-    const std::string& name,
-    uint64_t* const buffer_off,
-    uint64_t* const buffer_off_size,
-    void* const buffer_val,
-    uint64_t* const buffer_val_size,
-    ValidityVector&& validity_vector) {
-  // Check buffer
-  if (buffer_val == nullptr)
-    return LOG_STATUS(
-        Status::WriterError("Cannot set buffer; " + name + " buffer is null"));
-
-  // Check buffer size
-  if (buffer_val_size == nullptr)
-    return LOG_STATUS(Status::WriterError(
-        "Cannot set buffer; " + name + " buffer size is null"));
-
-  // Check offset buffer
-  if (buffer_off == nullptr)
-    return LOG_STATUS(Status::WriterError(
-        "Cannot set buffer; " + name + " offset buffer is null"));
-
-  // Check offset buffer size
-  if (buffer_off_size == nullptr)
-    return LOG_STATUS(Status::WriterError(
-        "Cannot set buffer; " + name + " offset buffer size is null"));
-
-  // Check validity buffer
-  if (validity_vector.buffer() == nullptr)
-    return LOG_STATUS(Status::WriterError(
-        "Cannot set buffer; " + name + " validity buffer is null"));
-
-  // Check validity buffer size
-  if (validity_vector.buffer_size() == nullptr)
-    return LOG_STATUS(Status::WriterError(
-        "Cannot set buffer; " + name + " validity buffer size is null"));
-
-  // Array schema must exist
-  if (array_schema_ == nullptr)
-    return LOG_STATUS(
-        Status::WriterError("Cannot set buffer; Array schema not set"));
-
-  // Must be an attribute
-  if (!array_schema_->is_attr(name))
-    return LOG_STATUS(Status::WriterError(
-        std::string("Cannot set buffer; Buffer name '") + name +
-        "' is not an attribute"));
-
-  // Must be var-size
-  if (!array_schema_->var_size(name))
-    return LOG_STATUS(Status::WriterError(
-        std::string("Cannot set buffer; Input attribute '") + name +
-        "' is fixed-sized"));
-
-  // Must be nullable
-  if (!array_schema_->is_nullable(name))
-    return LOG_STATUS(Status::WriterError(
-        std::string("Cannot set buffer; Input attribute '") + name +
-        "' is not nullable"));
-
-  // Error if setting a new attribute after initialization
-  const bool exists = buffers_.find(name) != buffers_.end();
-  if (initialized_ && !exists)
-    return LOG_STATUS(Status::WriterError(
-        std::string("Cannot set buffer for new attribute '") + name +
-        "' after initialization"));
-
-  // Set attribute/dimension buffer
-  buffers_[name].set_data_var_buffer(buffer_val, buffer_val_size);
-  buffers_[name].set_offsets_buffer(buffer_off, buffer_off_size);
-  buffers_[name].set_validity_buffer(std::move(validity_vector));
-
-  return Status::Ok();
-}
-
-void Writer::set_fragment_uri(const URI& fragment_uri) {
-  fragment_uri_ = fragment_uri;
-}
-
-Status Writer::set_layout(Layout layout) {
-  layout_ = layout;
-  subarray_.set_layout(layout);
-
-  return Status::Ok();
-}
-
-void Writer::set_storage_manager(StorageManager* storage_manager) {
-  storage_manager_ = storage_manager;
-  set_config(storage_manager->config());
-}
-
-Status Writer::set_subarray(const Subarray& subarray) {
-  // Not applicable to sparse arrays
-  if (!array_schema_->dense())
-    return LOG_STATUS(Status::WriterError(
-        "Setting a subarray is not supported in sparse writes"));
-
-  // Subarray must be unary for dense writes
-  if (subarray.range_num() != 1)
-    return LOG_STATUS(
-        Status::WriterError("Cannot set subarray; Multi-range dense writes "
-                            "are not supported"));
-
-  // Reset the writer (this will nuke the global write state)
-  reset();
-
-  subarray_ = subarray;
-
-  // Set subarray_flat so calls to `subarray()` will reflect newly set value
-  RETURN_NOT_OK(subarray_.to_byte_vec(&subarray_flat_));
-
-  return Status::Ok();
-}
-
-const void* Writer::subarray() const {
-  // Only access subarray_flat_ if it is not empty
-  if (!subarray_flat_.empty())
-    return &subarray_flat_[0];
-
-  return nullptr;
-}
-
-const Subarray* Writer::subarray_ranges() const {
-  return &subarray_;
-}
-
-Stats* Writer::stats() const {
-  return stats_;
-}
-
-Status Writer::write() {
-=======
 Status Writer::dowork() {
->>>>>>> 91ddaccd
   get_dim_attr_stats();
 
   auto timer_se = stats_->start_timer("write");
