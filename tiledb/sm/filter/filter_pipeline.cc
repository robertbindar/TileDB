/**
 * @file   filter_pipeline.cc
 *
 * @section LICENSE
 *
 * The MIT License
 *
 * @copyright Copyright (c) 2017-2021 TileDB, Inc.
 *
 * Permission is hereby granted, free of charge, to any person obtaining a copy
 * of this software and associated documentation files (the "Software"), to deal
 * in the Software without restriction, including without limitation the rights
 * to use, copy, modify, merge, publish, distribute, sublicense, and/or sell
 * copies of the Software, and to permit persons to whom the Software is
 * furnished to do so, subject to the following conditions:
 *
 * The above copyright notice and this permission notice shall be included in
 * all copies or substantial portions of the Software.
 *
 * THE SOFTWARE IS PROVIDED "AS IS", WITHOUT WARRANTY OF ANY KIND, EXPRESS OR
 * IMPLIED, INCLUDING BUT NOT LIMITED TO THE WARRANTIES OF MERCHANTABILITY,
 * FITNESS FOR A PARTICULAR PURPOSE AND NONINFRINGEMENT. IN NO EVENT SHALL THE
 * AUTHORS OR COPYRIGHT HOLDERS BE LIABLE FOR ANY CLAIM, DAMAGES OR OTHER
 * LIABILITY, WHETHER IN AN ACTION OF CONTRACT, TORT OR OTHERWISE, ARISING FROM,
 * OUT OF OR IN CONNECTION WITH THE SOFTWARE OR THE USE OR OTHER DEALINGS IN
 * THE SOFTWARE.
 *
 * @section DESCRIPTION
 *
 * This file defines class FilterPipeline.
 */

#include "tiledb/sm/filter/filter_pipeline.h"
#include "filter_create.h"
#include "tiledb/common/heap_memory.h"
#include "tiledb/common/logger.h"
#include "tiledb/sm/crypto/encryption_key.h"
#include "tiledb/sm/enums/encryption_type.h"
#include "tiledb/sm/enums/filter_type.h"
#include "tiledb/sm/filter/compression_filter.h"
#include "tiledb/sm/filter/encryption_aes256gcm_filter.h"
#include "tiledb/sm/filter/filter.h"
#include "tiledb/sm/filter/filter_storage.h"
#include "tiledb/sm/filter/noop_filter.h"
#include "tiledb/sm/misc/parallel_functions.h"
#include "tiledb/sm/stats/global_stats.h"
#include "tiledb/sm/tile/tile.h"

using namespace tiledb::common;

namespace tiledb {
namespace sm {

FilterPipeline::FilterPipeline()
    : max_chunk_size_(constants::max_tile_chunk_size) {
}

FilterPipeline::FilterPipeline(
    uint32_t max_chunk_size,
    const std::vector<std::shared_ptr<Filter>>& filters)
    : filters_(filters)
    , max_chunk_size_(max_chunk_size) {
}

FilterPipeline::FilterPipeline(const FilterPipeline& other) {
  for (auto& filter : other.filters_) {
    add_filter(*filter);
  }
  max_chunk_size_ = other.max_chunk_size_;
}

FilterPipeline::FilterPipeline(FilterPipeline&& other) {
  swap(other);
}

FilterPipeline& FilterPipeline::operator=(const FilterPipeline& other) {
  // Call copy constructor
  FilterPipeline copy(other);
  // Swap with the temporary copy
  swap(copy);
  return *this;
}

FilterPipeline& FilterPipeline::operator=(FilterPipeline&& other) {
  swap(other);
  return *this;
}

Status FilterPipeline::add_filter(const Filter& filter) {
  std::shared_ptr<Filter> copy(filter.clone());
  filters_.push_back(std::move(copy));
  return Status::Ok();
}

void FilterPipeline::clear() {
  filters_.clear();
}

Status FilterPipeline::filter_chunks_forward(
    const Tile& tile,
    const Buffer& input,
    uint32_t chunk_size,
    Buffer* const output,
    ThreadPool* const compute_tp) const {
  assert(output);

  uint64_t nchunks = input.size() / chunk_size;
  uint64_t last_buffer_size = input.size() % chunk_size;
  if (last_buffer_size != 0) {
    nchunks++;
  } else {
    last_buffer_size = chunk_size;
  }

  // Vector storing the input and output of the final pipeline stage for each
  // chunk.
  std::vector<std::pair<FilterBufferPair, FilterBufferPair>> final_stage_io(
      nchunks);

  // Run each chunk through the entire pipeline.
  auto status = parallel_for(compute_tp, 0, nchunks, [&](uint64_t i) {
    // TODO(ttd): can we instead allocate one FilterStorage per thread?
    // or make it threadsafe?
    FilterStorage storage;
    FilterBuffer input_data(&storage), output_data(&storage);
    FilterBuffer input_metadata(&storage), output_metadata(&storage);

    // First filter's input is the original chunk.
    void* chunk_buffer = static_cast<char*>(input.data()) + i * chunk_size;
    uint32_t chunk_buffer_size =
        i == nchunks - 1 ? last_buffer_size : chunk_size;
    RETURN_NOT_OK(input_data.init(chunk_buffer, chunk_buffer_size));

    // Apply the filters sequentially.
    for (auto it = filters_.begin(), ite = filters_.end(); it != ite; ++it) {
      auto& f = *it;

      // Clear and reset I/O buffers
      input_data.reset_offset();
      input_data.set_read_only(true);
      input_metadata.reset_offset();
      input_metadata.set_read_only(true);

      output_data.clear();
      output_metadata.clear();

      f->init_compression_resource_pool(compute_tp->concurrency_level());

      RETURN_NOT_OK(f->run_forward(
          tile, &input_metadata, &input_data, &output_metadata, &output_data));

      input_data.set_read_only(false);
      input_data.swap(output_data);
      input_metadata.set_read_only(false);
      input_metadata.swap(output_metadata);
      // Next input (input_buffers) now stores this output (output_buffers).
    }

    // Save the finished chunk (last stage's output). This is safe to do
    // because when the local FilterStorage goes out of scope, it will not
    // free the buffers saved here as their tdb_shared_ptr counters will not
    // be zero. However, as the output may have been a view on the input, we
    // do need to save both here to prevent the input buffer from being
    // freed.
    auto& io = final_stage_io[i];
    auto& io_input = io.first;
    auto& io_output = io.second;
    io_input.first.swap(input_metadata);
    io_input.second.swap(input_data);
    io_output.first.swap(output_metadata);
    io_output.second.swap(output_data);
    return Status::Ok();
  });

  RETURN_NOT_OK(status);

  uint64_t total_processed_size = 0;
  std::vector<uint32_t> var_chunk_sizes(final_stage_io.size());
  uint64_t offset = sizeof(uint64_t);
  std::vector<uint64_t> offsets(final_stage_io.size());
  for (uint64_t i = 0; i < final_stage_io.size(); i++) {
    auto& final_stage_output_metadata = final_stage_io[i].first.first;
    auto& final_stage_output_data = final_stage_io[i].first.second;

    // Check the size doesn't exceed the limit (should never happen).
    if (final_stage_output_data.size() > std::numeric_limits<uint32_t>::max() ||
        final_stage_output_metadata.size() >
            std::numeric_limits<uint32_t>::max())
      return LOG_STATUS(Status_FilterError(
          "Filter error; filtered chunk size exceeds uint32_t"));

    // Leave space for the chunk sizes and the data itself.
    const uint32_t space_required = 3 * sizeof(uint32_t) +
                                    final_stage_output_data.size() +
                                    final_stage_output_metadata.size();

    total_processed_size += space_required;
    var_chunk_sizes[i] = space_required;
    offsets[i] = offset;
    offset += space_required;
  }

  // Allocate enough space in 'output' to store the leading uint64_t
  // prefix containing the number of chunks and the 'total_processed_size'.
  RETURN_NOT_OK(output->realloc(sizeof(uint64_t) + total_processed_size));

  // Write the leading prefix that contains the number of chunks.
  RETURN_NOT_OK(output->write(&nchunks, sizeof(uint64_t)));

  // Concatenate all processed chunks into the final output buffer.
  status = parallel_for(compute_tp, 0, final_stage_io.size(), [&](uint64_t i) {
    auto& final_stage_output_metadata = final_stage_io[i].first.first;
    auto& final_stage_output_data = final_stage_io[i].first.second;
    auto filtered_size = (uint32_t)final_stage_output_data.size();
    uint32_t orig_chunk_size =
        i == final_stage_io.size() - 1 ? last_buffer_size : chunk_size;
    auto metadata_size = (uint32_t)final_stage_output_metadata.size();
    void* dest = output->data(offsets[i]);
    uint64_t dest_offset = 0;

    // Write the original (unfiltered) chunk size
    std::memcpy((char*)dest + dest_offset, &orig_chunk_size, sizeof(uint32_t));
    dest_offset += sizeof(uint32_t);
    // Write the filtered chunk size
    std::memcpy((char*)dest + dest_offset, &filtered_size, sizeof(uint32_t));
    dest_offset += sizeof(uint32_t);
    // Write the metadata size
    std::memcpy((char*)dest + dest_offset, &metadata_size, sizeof(uint32_t));
    dest_offset += sizeof(uint32_t);
    // Write the chunk metadata
    RETURN_NOT_OK(
        final_stage_output_metadata.copy_to((char*)dest + dest_offset));
    dest_offset += metadata_size;
    // Write the chunk data
    RETURN_NOT_OK(final_stage_output_data.copy_to((char*)dest + dest_offset));
    return Status::Ok();
  });

  RETURN_NOT_OK(status);

  // Ensure the final size is set to the concatenated size.
  output->advance_offset(total_processed_size);
  output->advance_size(total_processed_size);

  return Status::Ok();
}

Status FilterPipeline::filter_chunks_reverse(
    const Tile& tile,
    const std::vector<std::tuple<void*, uint32_t, uint32_t, uint32_t>>& input,
    Buffer* const output,
    ThreadPool* const compute_tp,
    const Config& config) const {
  if (input.empty()) {
    return Status::Ok();
  }

  // Precompute the sizes of the final output chunks.
  uint64_t total_size = 0;
  std::vector<uint64_t> chunk_offsets(input.size());
  for (size_t i = 0; i < input.size(); i++) {
    chunk_offsets[i] = total_size;
    total_size += std::get<2>(input[i]);
  }

  if (total_size != output->alloced_size())
    RETURN_NOT_OK(output->realloc(total_size));

  // Run each chunk through the entire pipeline.
  auto status = parallel_for(compute_tp, 0, input.size(), [&](uint64_t i) {
    const auto& chunk_input = input[i];

    const uint32_t filtered_chunk_len = std::get<1>(chunk_input);
    const uint32_t orig_chunk_len = std::get<2>(chunk_input);
    const uint32_t metadata_len = std::get<3>(chunk_input);
    void* const metadata = std::get<0>(chunk_input);
    void* const chunk_data = (char*)metadata + metadata_len;

    // TODO(ttd): can we instead allocate one FilterStorage per thread?
    // or make it threadsafe?
    FilterStorage storage;
    FilterBuffer input_data(&storage), output_data(&storage);
    FilterBuffer input_metadata(&storage), output_metadata(&storage);

    // First filter's input is the filtered chunk data.
    RETURN_NOT_OK(input_metadata.init(metadata, metadata_len));
    RETURN_NOT_OK(input_data.init(chunk_data, filtered_chunk_len));

    // If the pipeline is empty, just copy input to output.
    if (filters_.empty()) {
      void* output_chunk_buffer =
          static_cast<char*>(output->data()) + chunk_offsets[i];
      RETURN_NOT_OK(input_data.copy_to(output_chunk_buffer));
      return Status::Ok();
    }

    // Apply the filters sequentially in reverse.
    for (int64_t filter_idx = (int64_t)filters_.size() - 1; filter_idx >= 0;
         filter_idx--) {
      auto& f = filters_[filter_idx];

      // Clear and reset I/O buffers
      input_data.reset_offset();
      input_data.set_read_only(true);
      input_metadata.reset_offset();
      input_metadata.set_read_only(true);

      output_data.clear();
      output_metadata.clear();

      // Final filter: output directly into the shared output buffer.
      bool last_filter = filter_idx == 0;
      if (last_filter) {
        void* output_chunk_buffer =
            static_cast<char*>(output->data()) + chunk_offsets[i];
        RETURN_NOT_OK(output_data.set_fixed_allocation(
            output_chunk_buffer, orig_chunk_len));
      }

      f->init_decompression_resource_pool(compute_tp->concurrency_level());

      RETURN_NOT_OK(f->run_reverse(
          tile,
          &input_metadata,
          &input_data,
          &output_metadata,
          &output_data,
          config));

      input_data.set_read_only(false);
      input_metadata.set_read_only(false);

      if (!last_filter) {
        input_data.swap(output_data);
        input_metadata.swap(output_metadata);
        // Next input (input_buffers) now stores this output (output_buffers).
      }
    }

    return Status::Ok();
  });

  RETURN_NOT_OK(status);

  // Since we did not use the 'write' interface above, the 'output' size
  // will still be 0. We wrote the entire capacity of the output buffer,
  // set it here.
  output->set_size(total_size);

  return Status::Ok();
}

Filter* FilterPipeline::get_filter(unsigned index) const {
  if (index >= filters_.size())
    return nullptr;

  return filters_[index].get();
}

uint32_t FilterPipeline::max_chunk_size() const {
  return max_chunk_size_;
}

Status FilterPipeline::run_forward(
    stats::Stats* const writer_stats,
    Tile* const tile,
    ThreadPool* const compute_tp) const {
  RETURN_NOT_OK(
      tile ? Status::Ok() : Status_Error("invalid argument: null Tile*"));

  writer_stats->add_counter("write_filtered_byte_num", tile->size());

  uint32_t chunk_size = 0;
  RETURN_NOT_OK(Tile::compute_chunk_size(
      tile->size(), tile->dim_num(), tile->cell_size(), &chunk_size));

  // Run the filters over all the chunks and store the result in
  // 'filtered_buffer'.
  RETURN_NOT_OK_ELSE(
      filter_chunks_forward(
          *tile,
          *tile->buffer(),
          chunk_size,
          tile->filtered_buffer(),
          compute_tp),
      tile->filtered_buffer()->clear());

  // The contents of 'buffer' have been filtered and stored
  // in 'filtered_buffer'. We can safely free 'buffer'.
  tile->buffer()->clear();

  return Status::Ok();
}

Status FilterPipeline::run_reverse(
    stats::Stats* const reader_stats,
    Tile* const tile,
    ThreadPool* const compute_tp,
    const Config& config) const {
  assert(tile->filtered());

  return run_reverse_internal(reader_stats, tile, compute_tp, config);
}

Status FilterPipeline::run_reverse_internal(
    stats::Stats* const reader_stats,
    Tile* tile,
    ThreadPool* const compute_tp,
    const Config& config) const {
  Buffer* const filtered_buffer = tile->filtered_buffer();
  if (filtered_buffer == nullptr)
    return LOG_STATUS(
        Status_FilterError("Filter error; tile has null buffer."));

  assert(tile->buffer());
  assert(tile->buffer()->size() == 0);
  if (tile->buffer()->size() > 0)
    return LOG_STATUS(Status_FilterError(
        "Filter error; tile has allocated uncompressed chunk buffers."));

  // First make a pass over the tile to get the chunk information.
  filtered_buffer->reset_offset();
  uint64_t num_chunks;
  RETURN_NOT_OK(filtered_buffer->read(&num_chunks, sizeof(uint64_t)));
  std::vector<std::tuple<void*, uint32_t, uint32_t, uint32_t>> filtered_chunks(
      num_chunks);
  uint64_t total_orig_size = 0;
  for (uint64_t i = 0; i < num_chunks; i++) {
    uint32_t filtered_chunk_size, orig_chunk_size, metadata_size;
    RETURN_NOT_OK(filtered_buffer->read(&orig_chunk_size, sizeof(uint32_t)));
    RETURN_NOT_OK(
        filtered_buffer->read(&filtered_chunk_size, sizeof(uint32_t)));
    RETURN_NOT_OK(filtered_buffer->read(&metadata_size, sizeof(uint32_t)));

    total_orig_size += orig_chunk_size;

    filtered_chunks[i] = std::make_tuple(
        filtered_buffer->cur_data(),
        filtered_chunk_size,
        orig_chunk_size,
        metadata_size);
    filtered_buffer->advance_offset(metadata_size + filtered_chunk_size);
  }
  assert(filtered_buffer->offset() == filtered_buffer->size());

  reader_stats->add_counter("read_unfiltered_byte_num", total_orig_size);

  const Status st = filter_chunks_reverse(
      *tile, filtered_chunks, tile->buffer(), compute_tp, config);
  if (!st.ok()) {
    tile->buffer()->clear();
    return st;
  }

  // Clear the filtered buffer now that we have reverse-filtered it into
  // 'tile->buffer()'.
  filtered_buffer->clear();

  // Zip the coords.
  if (tile->stores_coords()) {
    // Note that format version < 2 only split the coordinates when compression
    // was used. See https://github.com/TileDB-Inc/TileDB/issues/1053
    // For format version > 4, a tile never stores coordinates
    bool using_compression = get_filter<CompressionFilter>() != nullptr;
    auto version = tile->format_version();
    if (version > 1 || using_compression) {
      RETURN_NOT_OK(tile->zip_coordinates());
    }
  }

  return Status::Ok();
}

// ===== FORMAT =====
// max_chunk_size (uint32_t)
// num_filters (uint32_t)
// filter0 metadata (see Filter::serialize)
// filter1...
Status FilterPipeline::serialize(Buffer* buff) const {
  RETURN_NOT_OK(buff->write(&max_chunk_size_, sizeof(uint32_t)));
  auto num_filters = static_cast<uint32_t>(filters_.size());
  RETURN_NOT_OK(buff->write(&num_filters, sizeof(uint32_t)));

  for (const auto& f : filters_) {
    // For compatibility with the old attribute compressor API: if the filter
    // is a compression filter but with no compression, serialize the filter
    // as a no-op filter instead.
    auto as_compression = dynamic_cast<CompressionFilter*>(f.get());
    if (as_compression != nullptr && f->type() == FilterType::FILTER_NONE) {
      auto noop = tdb_unique_ptr<NoopFilter>(new NoopFilter);
      RETURN_NOT_OK(noop->serialize(buff));
    } else {
      RETURN_NOT_OK(f->serialize(buff));
    }
  }

  return Status::Ok();
}

std::tuple<Status, optional<std::shared_ptr<FilterPipeline>>>
FilterPipeline::deserialize(ConstBuffer* buff) {
  Status st;
  uint32_t max_chunk_size;
  std::vector<std::shared_ptr<Filter>> filters;

  st = buff->read(&max_chunk_size, sizeof(uint32_t));
  if (!st.ok()) {
    return {st, nullopt};
  }
  uint32_t num_filters;
  st = buff->read(&num_filters, sizeof(uint32_t));
  if (!st.ok()) {
    return {st, nullopt};
  }

  for (uint32_t i = 0; i < num_filters; i++) {
    auto&& [st_filter, filter]{FilterCreate::deserialize(buff)};
<<<<<<< HEAD
    if(!st_filter.ok()) {
      return {st_filter,nullopt};
=======
    if (!st_filter.ok()) {
      return {st_filter, nullopt};
>>>>>>> 9a249525
    }
    filters.push_back(std::move(filter.value()));
  }

  return {Status::Ok(),
          tiledb::common::make_shared<FilterPipeline>(
              HERE(), max_chunk_size, filters)};
}

void FilterPipeline::dump(FILE* out) const {
  if (out == nullptr)
    out = stdout;

  for (const auto& filter : filters_) {
    fprintf(out, "\n  > ");
    filter->dump(out);
  }
}

void FilterPipeline::set_max_chunk_size(uint32_t max_chunk_size) {
  max_chunk_size_ = max_chunk_size;
}

unsigned FilterPipeline::size() const {
  return static_cast<unsigned>(filters_.size());
}

bool FilterPipeline::empty() const {
  return filters_.empty();
}

void FilterPipeline::swap(FilterPipeline& other) {
  filters_.swap(other.filters_);
  std::swap(max_chunk_size_, other.max_chunk_size_);
}

Status FilterPipeline::append_encryption_filter(
    FilterPipeline* pipeline, const EncryptionKey& encryption_key) {
  switch (encryption_key.encryption_type()) {
    case EncryptionType::NO_ENCRYPTION:
      return Status::Ok();
    case EncryptionType::AES_256_GCM:
      return pipeline->add_filter(EncryptionAES256GCMFilter(encryption_key));
    default:
      return LOG_STATUS(Status_FilterError(
          "Error appending encryption filter; unknown type."));
  }
}

}  // namespace sm
}  // namespace tiledb<|MERGE_RESOLUTION|>--- conflicted
+++ resolved
@@ -515,13 +515,8 @@
 
   for (uint32_t i = 0; i < num_filters; i++) {
     auto&& [st_filter, filter]{FilterCreate::deserialize(buff)};
-<<<<<<< HEAD
-    if(!st_filter.ok()) {
-      return {st_filter,nullopt};
-=======
     if (!st_filter.ok()) {
       return {st_filter, nullopt};
->>>>>>> 9a249525
     }
     filters.push_back(std::move(filter.value()));
   }
